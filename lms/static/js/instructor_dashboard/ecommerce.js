--- conflicted
+++ resolved
@@ -45,24 +45,6 @@
         $('input[name="user-enrollment-report"]').click(function() {
             var url = $(this).data('endpoint');
             $.ajax({
-<<<<<<< HEAD
-             type: 'POST',
-             dataType: "json",
-             url: url,
-             success: function (data) {
-                $('#enrollment-report-request-response').text(data['status']);
-                return $("#enrollment-report-request-response").css({
-                  "display": "block"
-                });
-             },
-             error: function(std_ajax_err) {
-                $('#enrollment-report-request-response-error').text(gettext('There was a problem creating the report. Select "Create Executive Summary" to try again.'));
-                return $("#enrollment-report-request-response-error").css({
-                  "display": "block"
-                });
-             }
-           });
-=======
                 type: 'POST',
                 dataType: 'json',
                 url: url,
@@ -79,29 +61,10 @@
                     });
                 }
             });
->>>>>>> 21eb03e1
         });
         $('input[name="exec-summary-report"]').click(function() {
             var url = $(this).data('endpoint');
             $.ajax({
-<<<<<<< HEAD
-             type: 'POST',
-             dataType: "json",
-             url: url,
-             success: function (data) {
-                $("#exec-summary-report-request-response").text(data['status']);
-                return $("#exec-summary-report-request-response").css({
-                  "display": "block"
-                });
-               },
-             error: function(std_ajax_err) {
-                $('#exec-summary-report-request-response-error').text(gettext('There was a problem creating the report. Select "Create Executive Summary" to try again.'));
-                return $("#exec-summary-report-request-response-error").css({
-                  "display": "block"
-                });
-             }
-           });
-=======
                 type: 'POST',
                 dataType: 'json',
                 url: url,
@@ -118,7 +81,6 @@
                     });
                 }
             });
->>>>>>> 21eb03e1
         });
         $lookup_button.click(function() {
             $registration_code_status_form_error.hide();
