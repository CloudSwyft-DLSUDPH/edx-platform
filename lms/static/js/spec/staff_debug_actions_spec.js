--- conflicted
+++ resolved
@@ -90,13 +90,8 @@
                     spyOn($, 'ajax');
                     StaffDebug.reset(locationName, location);
 
-<<<<<<< HEAD
-                    expect($.ajax.mostRecentCall.args[0]['type']).toEqual('POST');
-                    expect($.ajax.mostRecentCall.args[0]['data']).toEqual({
-=======
                     expect($.ajax.calls.mostRecent().args[0].type).toEqual('POST');
                     expect($.ajax.calls.mostRecent().args[0].data).toEqual({
->>>>>>> 21eb03e1
                         'problem_to_reset': location,
                         'unique_student_identifier': 'userman',
                         'delete_module': false
@@ -114,13 +109,8 @@
                     spyOn($, 'ajax');
                     StaffDebug.sdelete(locationName, location);
 
-<<<<<<< HEAD
-                    expect($.ajax.mostRecentCall.args[0]['type']).toEqual('POST');
-                    expect($.ajax.mostRecentCall.args[0]['data']).toEqual({
-=======
                     expect($.ajax.calls.mostRecent().args[0].type).toEqual('POST');
                     expect($.ajax.calls.mostRecent().args[0].data).toEqual({
->>>>>>> 21eb03e1
                         'problem_to_reset': location,
                         'unique_student_identifier': 'userman',
                         'delete_module': true
@@ -139,13 +129,8 @@
                     spyOn($, 'ajax');
                     StaffDebug.rescore(locationName, location);
 
-<<<<<<< HEAD
-                    expect($.ajax.mostRecentCall.args[0]['type']).toEqual('POST');
-                    expect($.ajax.mostRecentCall.args[0]['data']).toEqual({
-=======
                     expect($.ajax.calls.mostRecent().args[0].type).toEqual('POST');
                     expect($.ajax.calls.mostRecent().args[0].data).toEqual({
->>>>>>> 21eb03e1
                         'problem_to_reset': location,
                         'unique_student_identifier': 'userman',
                         'delete_module': false
