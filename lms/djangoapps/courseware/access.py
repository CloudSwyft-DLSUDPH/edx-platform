--- conflicted
+++ resolved
@@ -126,28 +126,22 @@
         """
         return (
             can_load() and
-<<<<<<< HEAD
             UserProfile.has_registered(user) and
-            (CourseEnrollment.is_enrolled(user, course.id) or
-             _has_staff_access_to_descriptor(user, course))
-        )
-
-    def within_enrollment_period():
-        """
-        Just a time boundary check, handles if start or stop were set to None
-        """
-        now = datetime.now(UTC())
-        start = course.enrollment_start
-        end = course.enrollment_end
-
-        return (start is None or now > start) and (end is None or now < end)
-=======
             (
                 CourseEnrollment.is_enrolled(user, course.id) or
                 _has_staff_access_to_descriptor(user, course, course.id)
             )
         )
->>>>>>> 2e36fb29
+
+    def within_enrollment_period():
+        """
+        Just a time boundary check, handles if start or stop were set to None
+        """
+        now = datetime.now(UTC())
+        start = course.enrollment_start
+        end = course.enrollment_end
+
+        return (start is None or now > start) and (end is None or now < end)
 
     def can_enroll():
         """
@@ -216,16 +210,10 @@
         'load_forum': can_load_forum,
         'enroll': can_enroll,
         'see_exists': see_exists,
-<<<<<<< HEAD
         'within_enrollment_period': within_enrollment_period,
-        'staff': lambda: _has_staff_access_to_descriptor(user, course),
-        'instructor': lambda: _has_instructor_access_to_descriptor(user, course),
-        }
-=======
         'staff': lambda: _has_staff_access_to_descriptor(user, course, course.id),
         'instructor': lambda: _has_instructor_access_to_descriptor(user, course, course.id),
     }
->>>>>>> 2e36fb29
 
     return _dispatch(checkers, action, user, course)
 
@@ -249,7 +237,6 @@
     return _dispatch(checkers, action, user, descriptor)
 
 
-<<<<<<< HEAD
 NONREGISTERED_CATEGORY_WHITELIST = [
     "about",
     "chapter",
@@ -291,10 +278,7 @@
     return descriptor.category in NONREGISTERED_CATEGORY_WHITELIST
 
 
-def _has_access_descriptor(user, descriptor, action, course_context=None):
-=======
 def _has_access_descriptor(user, action, descriptor, course_key=None):
->>>>>>> 2e36fb29
     """
     Check if user has access to this descriptor.
 
