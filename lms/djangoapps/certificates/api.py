--- conflicted
+++ resolved
@@ -100,8 +100,7 @@
     ]
 
     """
-    return [
-<<<<<<< HEAD
+   return [
         {
             "username": username,
             "course_key": cert.course_id,
@@ -120,9 +119,6 @@
                 else None
             ),
         }
-=======
-        format_certificate_for_user(username, cert)
->>>>>>> 21eb03e1
         for cert in GeneratedCertificate.eligible_certificates.filter(user__username=username).order_by("course_id")
     ]
 
@@ -180,16 +176,13 @@
         generate_pdf=generate_pdf,
         forced_grade=forced_grade
     )
-<<<<<<< HEAD
-    if cert.status in [CertificateStatuses.generating, CertificateStatuses.downloadable]:
-=======
+	
     # If cert_status is not present in certificate valid_statuses (for example unverified) then
     # add_cert returns None and raises AttributeError while accesing cert attributes.
     if cert is None:
         return
-
-    if CertificateStatuses.is_passing_status(cert.status):
->>>>>>> 21eb03e1
+			
+ 	if cert.status in [CertificateStatuses.generating, CertificateStatuses.downloadable]:
         emit_certificate_event('created', student, course_key, course, {
             'user_id': student.id,
             'course_id': unicode(course_key),
