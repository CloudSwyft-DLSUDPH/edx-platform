import logging
from datetime import datetime

from django.conf import settings
from django.contrib.auth import get_user_model
from django.http import Http404
from opaque_keys import InvalidKeyError
from opaque_keys.edx.keys import CourseKey
from rest_framework import status
from rest_framework.exceptions import AuthenticationFailed
from rest_framework.generics import GenericAPIView, ListAPIView
from rest_framework.response import Response

from courseware.access import has_access
from lms.djangoapps.ccx.utils import prep_course_for_grading
from lms.djangoapps.courseware import courses
from lms.djangoapps.courseware.exceptions import CourseAccessRedirect
from lms.djangoapps.grades.api.serializers import GradingPolicySerializer
from lms.djangoapps.grades.new.course_grade import CourseGradeFactory
from openedx.core.lib.api.paginators import NamespacedPageNumberPagination
from openedx.core.lib.api.view_utils import DeveloperErrorViewMixin, view_auth_classes
from enrollment import data as enrollment_data
from student.roles import CourseStaffRole


log = logging.getLogger(__name__)
USER_MODEL = get_user_model()


@view_auth_classes()
class GradeViewMixin(DeveloperErrorViewMixin):
    """
    Mixin class for Grades related views.
    """
    def _get_course(self, course_key_string, user, access_action):
        """
        Returns the course for the given course_key_string after
        verifying the requested access to the course by the given user.
        """
        try:
            course_key = CourseKey.from_string(course_key_string)
        except InvalidKeyError:
            return self.make_error_response(
                status_code=status.HTTP_404_NOT_FOUND,
                developer_message='The provided course key cannot be parsed.',
                error_code='invalid_course_key'
            )

        try:
            return courses.get_course_with_access(
                user,
                access_action,
                course_key,
                check_if_enrolled=True,
            )
        except Http404:
            log.info('Course with ID "%s" not found', course_key_string)
        except CourseAccessRedirect:
            log.info('User %s does not have access to course with ID "%s"', user.username, course_key_string)
        return self.make_error_response(
            status_code=status.HTTP_404_NOT_FOUND,
            developer_message='The user, the course or both do not exist.',
            error_code='user_or_course_does_not_exist',
        )

    def _get_courses(self, user, access_action):
        # try:
        enrollments = enrollment_data.get_course_enrollments(user.username)
        course_key_strings = [enrollment.get('course_details').get('course_id') for enrollment in enrollments]
        return [self._get_course(course_key_string, user, access_action) for course_key_string in course_key_strings]
        # except:
        #     return []

    def _get_effective_user(self, request, courses):
        """
        Returns the user object corresponding to the request's 'username' parameter,
        or the current request.user if no 'username' was provided.

        Verifies that the request.user has access to the requested users's grades.
        Returns a 403 error response if access is denied, or a 404 error response if the user does not exist.
        """

        # Use the request user's if none provided.
        if 'username' in request.GET:
            username = request.GET.get('username')
        else:
            username = request.user.username

        if request.user.username == username:
            # Any user may request her own grades
            return request.user

        # Only a user with staff access may request grades for a user other than herself.
        for course in courses:
            if not has_access(request.user, CourseStaffRole.ROLE, course):
                log.info(
                    'User %s tried to access the grade for user %s.',
                    request.user.username,
                    username
                )
                return self.make_error_response(
                    status_code=status.HTTP_403_FORBIDDEN,
                    developer_message='The user requested does not match the logged in user.',
                    error_code='user_mismatch'
                )

        if username == 'all':
            try:
                course = courses[0]
                return [enrollment.user for enrollment in enrollment_data.get_user_enrollments(course.id, serialize=False)]
            except:
                return self.make_error_response(
                    status_code=status.HTTP_404_NOT_FOUND,
                    developer_message='The course does not have any enrollments.',
                    error_code='no_course_enrollments'
                )

        try:
            return USER_MODEL.objects.get(username=username)

        except USER_MODEL.DoesNotExist:
            return self.make_error_response(
                status_code=status.HTTP_404_NOT_FOUND,
                developer_message='The user matching the requested username does not exist.',
                error_code='user_does_not_exist'
            )

    def _read_or_create_grade(self, user, course, calculate=False):
        """
        Read or create a new CourseGrade for the specified user and course.
        """
        if calculate is not None:
            course_grade = CourseGradeFactory().create(user, course)
        else:
            course_grade = CourseGradeFactory().get_persisted(user, course)

        return {
            'username': user.username,
            'course_key': str(course.id),
            'passed': course_grade.passed,
            'percent': course_grade.percent,
            'letter_grade': course_grade.letter_grade,
        }

    def _parse_filter_date_string(self, date_string):
        """
        Parse an ISO 8061 date string from url parameter
        """
        if not date_string:
            return
        if len(date_string) == 10:
            # e.g. 2017-01-31
            date_string += "T00:00:00"
        try:
            return datetime.strptime(date_string, "%Y-%m-%dT%H:%M:%S")
        except Exception as exc:
            log.info("DATE STRING: ", date_string)
            log.info(exc.message)
            log.exception('Error parsing provided date string', date_string, exc.message)
            return self.make_error_response(
                status_code=status.HTTP_400_BAD_REQUEST,
                developer_message='Could not parse one of the provided date filters',
                error_code='date_filter_format'
            )

    def perform_authentication(self, request):
        """
        Ensures that the user is authenticated (e.g. not an AnonymousUser), unless DEBUG mode is enabled.
        """
        super(GradeViewMixin, self).perform_authentication(request)
        if request.user.is_anonymous():
            raise AuthenticationFailed


class CourseGradeView(GradeViewMixin, GenericAPIView):
    """
    **Use Case**

        * Get the current course grades for a user in a course.

        The currently logged-in user may request her own grades, or a user with staff access to the course may request
        any enrolled user's grades.

    **Example Request**

        GET /api/grades/v0/course_grade/{course_id}/users/?username={username}

    **GET Parameters**

        A GET request may include the following parameters.

        * course_id: (required) A string representation of a Course ID.
        * username: (optional) A string representation of a user's username.
          Defaults to the currently logged-in user's username.

    **GET Response Values**

        If the request for information about the course grade
        is successful, an HTTP 200 "OK" response is returned.

        The HTTP 200 response has the following values.

        * username: A string representation of a user's username passed in the request.

        * course_id: A string representation of a Course ID.

        * passed: Boolean representing whether the course has been
                  passed according the course's grading policy.

        * percent: A float representing the overall grade for the course

        * letter_grade: A letter grade as defined in grading_policy (e.g. 'A' 'B' 'C' for 6.002x) or None


    **Example GET Response**

        [{
            "username": "bob",
            "course_key": "edX/DemoX/Demo_Course",
            "passed": false,
            "percent": 0.03,
            "letter_grade": None,
        }]

    """
    def get(self, request, course_id):
        """
        Gets a course progress status.

        Args:
            request (Request): Django request object.
            course_id (string): URI element specifying the course location.

        Return:
            A JSON serialized representation of the requesting user's current grade status.
        """

        # course_id = request.GET.get('course_id')
        username = request.GET.get('username')
        should_calculate_grade = request.GET.get('calculate')

        course = self._get_course(course_id, request.user, 'load')

        if isinstance(course, Response):
            # Returns a 404 if course_id is invalid, or request.user is not enrolled in the course
            return course

        grade_user = self._get_effective_user(request, [course])
        prep_course_for_grading(course, request)

        if isinstance(grade_user, Response):
            # Returns a 403 if the request.user can't access grades for the requested user,
            # or a 404 if the requested user does not exist or the course had no enrollments.
            return grade_user

        elif isinstance(grade_user, list):
            # List of grades for all users in course
            response = list()
            for user in grade_user:
                course_grade = self._read_or_create_grade(user, course, should_calculate_grade)
                response.append(course_grade)
        else:
            # One grade for one user in course
            course_grade = self._read_or_create_grade(grade_user, course, should_calculate_grade)
            response = [course_grade]

        return Response(response)


class UserGradeView(GradeViewMixin, ListAPIView):
    """
    **Use Case**

        * Get the current course grades for a user in a course.

        The currently logged-in user may request her own grades, or a user with staff access to the course may request
        any enrolled user's grades.

    **Example Request**

        GET /api/grades/v0/course_grade/{course_id}/users/?username={username}

    **GET Parameters**

        A GET request may include the following parameters.

        * course_id: (required) A string representation of a Course ID.
        * username: (optional) A string representation of a user's username.
          Defaults to the currently logged-in user's username.

    **GET Response Values**

        If the request for information about the course grade
        is successful, an HTTP 200 "OK" response is returned.

        The HTTP 200 response has the following values.

        * username: A string representation of a user's username passed in the request.

        * course_id: A string representation of a Course ID.

        * passed: Boolean representing whether the course has been
                  passed according the course's grading policy.

        * percent: A float representing the overall grade for the course

        * letter_grade: A letter grade as defined in grading_policy (e.g. 'A' 'B' 'C' for 6.002x) or None


    **Example GET Response**

        [{
            "username": "bob",
            "course_key": "edX/DemoX/Demo_Course",
            "passed": false,
            "percent": 0.03,
            "letter_grade": None,
        }]
    """

    pagination_class = NamespacedPageNumberPagination

<<<<<<< HEAD
    def get_queryset(self, request):
=======
        def get(self, request):
>>>>>>> fb119ee9
        """
        Bulk implementation of grades api. If username specified just return users grades in all courses
        :param request:
        :return:
        """

        username = request.GET.get('username')
        should_calculate_grade = request.GET.get('calculate')
        start_date_string = request.GET.get('start_date')
        end_date_string = request.GET.get('end_date')

        if username == 'all':
            log.info('Cannot calculate realtime bulk grades...reading from persisted grades')

            bulk_grades_admin = settings.FEATURES.get('BULK_GRADES_ADMIN_USERNAME', 'edx')

            if not request.user.is_superuser or request.user.username != bulk_grades_admin:
                return self.make_error_response(
                    status_code=status.HTTP_403_FORBIDDEN,
                    developer_message='The requesting user does not have the required credentials',
                    error_code='user_does_not_have_access'
                )

            start_date = self._parse_filter_date_string(start_date_string)
            end_date = self._parse_filter_date_string(end_date_string)

            if isinstance(start_date, Response):
                return start_date
            if isinstance(end_date, Response):
                return end_date

            persisted_grades = CourseGradeFactory()._bulk_read(start_date=start_date, end_date=end_date)

            page = self.paginator.paginate_queryset(persisted_grades, self.request, view=self)
            response = []
            for persisted_grade in persisted_grades:
                response.append({
                    'username': USER_MODEL.objects.get(id=persisted_grade.user_id).username,
                    'course_key': str(persisted_grade.course_id),
                    'passed': persisted_grade.passed_timestamp is not None,
                    'percent': persisted_grade.percent_grade,
                    'letter_grade': persisted_grade.letter_grade,
                })
            if page is not None:
                return self.get_paginated_response(response)
        else:
            grade_user = self._get_effective_user(request, [])

            courses = self._get_courses(grade_user, 'load')

            response = list()
            for course in courses:
                course_grade = self._read_or_create_grade(grade_user, course, should_calculate_grade)
                response.append(course_grade)


        return Response(response)<|MERGE_RESOLUTION|>--- conflicted
+++ resolved
@@ -23,70 +23,70 @@
 from student.roles import CourseStaffRole
 
 
-log = logging.getLogger(__name__)
+	log = logging.getLogger(__name__)
 USER_MODEL = get_user_model()
 
 
 @view_auth_classes()
-class GradeViewMixin(DeveloperErrorViewMixin):
-    """
-    Mixin class for Grades related views.
-    """
-    def _get_course(self, course_key_string, user, access_action):
-        """
-        Returns the course for the given course_key_string after
-        verifying the requested access to the course by the given user.
-        """
-        try:
-            course_key = CourseKey.from_string(course_key_string)
-        except InvalidKeyError:
-            return self.make_error_response(
-                status_code=status.HTTP_404_NOT_FOUND,
-                developer_message='The provided course key cannot be parsed.',
-                error_code='invalid_course_key'
-            )
-
-        try:
-            return courses.get_course_with_access(
-                user,
-                access_action,
-                course_key,
-                check_if_enrolled=True,
-            )
-        except Http404:
-            log.info('Course with ID "%s" not found', course_key_string)
-        except CourseAccessRedirect:
-            log.info('User %s does not have access to course with ID "%s"', user.username, course_key_string)
-        return self.make_error_response(
-            status_code=status.HTTP_404_NOT_FOUND,
-            developer_message='The user, the course or both do not exist.',
-            error_code='user_or_course_does_not_exist',
-        )
-
-    def _get_courses(self, user, access_action):
-        # try:
-        enrollments = enrollment_data.get_course_enrollments(user.username)
-        course_key_strings = [enrollment.get('course_details').get('course_id') for enrollment in enrollments]
-        return [self._get_course(course_key_string, user, access_action) for course_key_string in course_key_strings]
-        # except:
-        #     return []
-
-    def _get_effective_user(self, request, courses):
-        """
-        Returns the user object corresponding to the request's 'username' parameter,
-        or the current request.user if no 'username' was provided.
-
-        Verifies that the request.user has access to the requested users's grades.
-        Returns a 403 error response if access is denied, or a 404 error response if the user does not exist.
-        """
-
-        # Use the request user's if none provided.
-        if 'username' in request.GET:
-            username = request.GET.get('username')
-        else:
-            username = request.user.username
-
-        if request.user.username == username:
+	class GradeViewMixin(DeveloperErrorViewMixin):
+		"""
+			Mixin class for Grades related views.
+			"""
+			def _get_course(self, course_key_string, user, access_action):
+				"""
+					Returns the course for the given course_key_string after
+					verifying the requested access to the course by the given user.
+					"""
+					try:
+					course_key = CourseKey.from_string(course_key_string)
+					except InvalidKeyError:
+						return self.make_error_response(
+								status_code=status.HTTP_404_NOT_FOUND,
+								developer_message='The provided course key cannot be parsed.',
+								error_code='invalid_course_key'
+								)
+
+						try:
+return courses.get_course_with_access(
+		user,
+		access_action,
+		course_key,
+		check_if_enrolled=True,
+		)
+	except Http404:
+	log.info('Course with ID "%s" not found', course_key_string)
+	except CourseAccessRedirect:
+	log.info('User %s does not have access to course with ID "%s"', user.username, course_key_string)
+	return self.make_error_response(
+			status_code=status.HTTP_404_NOT_FOUND,
+			developer_message='The user, the course or both do not exist.',
+			error_code='user_or_course_does_not_exist',
+			)
+
+	def _get_courses(self, user, access_action):
+# try:
+		enrollments = enrollment_data.get_course_enrollments(user.username)
+	course_key_strings = [enrollment.get('course_details').get('course_id') for enrollment in enrollments]
+	return [self._get_course(course_key_string, user, access_action) for course_key_string in course_key_strings]
+# except:
+#     return []
+
+	def _get_effective_user(self, request, courses):
+		"""
+			Returns the user object corresponding to the request's 'username' parameter,
+			or the current request.user if no 'username' was provided.
+
+			Verifies that the request.user has access to the requested users's grades.
+			Returns a 403 error response if access is denied, or a 404 error response if the user does not exist.
+			"""
+
+# Use the request user's if none provided.
+			if 'username' in request.GET:
+			username = request.GET.get('username')
+			else:
+			username = request.user.username
+
+			if request.user.username == username:
             # Any user may request her own grades
             return request.user
 
@@ -320,11 +320,7 @@
 
     pagination_class = NamespacedPageNumberPagination
 
-<<<<<<< HEAD
-    def get_queryset(self, request):
-=======
-        def get(self, request):
->>>>>>> fb119ee9
+    def get(self, request):
         """
         Bulk implementation of grades api. If username specified just return users grades in all courses
         :param request:
