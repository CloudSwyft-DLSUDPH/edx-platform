--- conflicted
+++ resolved
@@ -14,13 +14,8 @@
 from pytz import utc
 from ratelimitbackend.backends import RateLimitMixin
 from django.conf import settings
-<<<<<<< HEAD
 from ..models import RestrictedApplication, OauthRestrictedApplication
 from openedx.core.djangoapps.oauth_dispatch.utils import is_oauth_scope_enforcement_enabled
-=======
-from ..models import RestrictedApplication
-
->>>>>>> e159561a
 
 @receiver(pre_save, sender=AccessToken)
 def on_access_token_presave(sender, instance, *args, **kwargs):  # pylint: disable=unused-argument
@@ -30,17 +25,8 @@
 
     We do this as a pre-save hook on the ORM
     """
-<<<<<<< HEAD
     if not is_oauth_scope_enforcement_enabled():
-    
         OauthRestrictedApplication.set_access_token_as_expired(instance)
-=======
-    if settings.FEATURES.get('AUTO_EXPIRE_RESTRICTED_ACCESS_TOKENS', False):
-        is_application_restricted = RestrictedApplication.is_token_a_restricted_application(instance)
-        if is_application_restricted:
-            RestrictedApplication.set_access_token_as_expired(instance)
->>>>>>> e159561a
-
 
 # TODO: Remove Django 1.11 upgrade shim
 # SHIM: Allow users that are inactive to still authenticate while keeping rate-limiting functionality.
@@ -123,13 +109,8 @@
 
         super(EdxOAuth2Validator, self).save_bearer_token(token, request, *args, **kwargs)
 
-<<<<<<< HEAD
         #is_application_restricted = OauthRestrictedApplication.objects.filter(application=request.client).exists()
         if not is_oauth_scope_enforcement_enabled():
-=======
-        is_application_restricted = RestrictedApplication.objects.filter(application=request.client).exists()
-        if is_application_restricted and settings.FEATURES.get('AUTO_EXPIRE_RESTRICTED_ACCESS_TOKENS', False):
->>>>>>> e159561a
             # Since RestrictedApplications will override the DOT defined expiry, so that access_tokens
             # are always expired, we need to re-read the token from the database and then calculate the
             # expires_in (in seconds) from what we stored in the database. This value should be a negative
