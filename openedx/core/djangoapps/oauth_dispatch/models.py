--- conflicted
+++ resolved
@@ -9,26 +9,9 @@
 from pytz import utc
 from oauth2_provider.models import AccessToken
 from organizations.models import Organization
-<<<<<<< HEAD
 from django.utils.translation import ugettext_lazy as _
 from oauth2_provider.models import AbstractApplication
 from oauth2_provider.scopes import get_scopes_backend
-
-# define default separator used to store lists
-# IMPORTANT: Do not change this after data has been populated in database
-_DEFAULT_SEPARATOR = ' '
-
-"""
-Specialized models for oauth_dispatch djangoapp
-"""
-
-from datetime import datetime
-
-from django.db import models
-from oauth2_provider.settings import oauth2_settings
-from pytz import utc
-=======
->>>>>>> e159561a
 
 # define default separator used to store lists
 # IMPORTANT: Do not change this after data has been populated in database
