--- conflicted
+++ resolved
@@ -95,11 +95,7 @@
         if RESTRICT_SITE_TO_LOGGED_IN_USERS:
             LOGIN_EXEMPT_URLS = configuration_helpers.get_value(
                 'LOGIN_EXEMPT_URLS',
-<<<<<<< HEAD
-                getattr(settings, 'LOGIN_EXEMPT_URLS', None)
-=======
                 settings.FEATURES.get('LOGIN_EXEMPT_URLS', None)
->>>>>>> d7c1cf0b
             )
 
             EXEMPT_URLS = [compile(self.LOGIN_URL.lstrip('/'))]
