#!/usr/bin/env bash

docker exec -i devstack /bin/bash -s <<EOF

export LC_ALL=en_US.utf8
export LANG=en_US.utf8
export LANGUAGE=en_US.utf8

# Elevate priveleges to edxapp user
echo 'Run as edxapp user'
sudo su edxapp -s /bin/bash 
source /edx/app/edxapp/edxapp_env
cd /edx/app/edxapp/edx-platform

# These variables are becoming unset inside docker container
export CODE_COV_TOKEN=$CODE_COV_TOKEN
export TRAVIS=true

<<<<<<< HEAD
# Get the diff coverage and html reports for unit tests
paver coverage
=======
git pull
# Get the diff coverage and html reports for unit tests
paver coverage --compare-branch=origin/$TRAVIS_BRANCH
>>>>>>> 416f36a3

pip install codecov==2.0.5
codecov --token=$CODE_COV_TOKEN --branch=$BRANCH
EOF<|MERGE_RESOLUTION|>--- conflicted
+++ resolved
@@ -16,14 +16,9 @@
 export CODE_COV_TOKEN=$CODE_COV_TOKEN
 export TRAVIS=true
 
-<<<<<<< HEAD
-# Get the diff coverage and html reports for unit tests
-paver coverage
-=======
 git pull
 # Get the diff coverage and html reports for unit tests
 paver coverage --compare-branch=origin/$TRAVIS_BRANCH
->>>>>>> 416f36a3
 
 pip install codecov==2.0.5
 codecov --token=$CODE_COV_TOKEN --branch=$BRANCH
