sudo: required

language: python
python:
  - "2.7"
  
services:
  - docker
  
env:
  - TEST_SUITE="quality"
  - TEST_SUITE="lms-unit" SHARD=1
  - TEST_SUITE="lms-unit" SHARD=2
  - TEST_SUITE="lms-unit" SHARD=3
  - TEST_SUITE="lms-unit" SHARD=4
  - TEST_SUITE="cms-unit"
  - TEST_SUITE="commonlib-unit"
  - TEST_SUITE="js-unit"
  - TEST_SUITE="lms-acceptance"
  - TEST_SUITE="cms-acceptance"
  - TEST_SUITE="bok-choy" SHARD=1
  - TEST_SUITE="bok-choy" SHARD=2
  - TEST_SUITE="bok-choy" SHARD=3
  - TEST_SUITE="bok-choy" SHARD=4
  - TEST_SUITE="bok-choy" SHARD=5
  - TEST_SUITE="bok-choy" SHARD=6
  - TEST_SUITE="bok-choy" SHARD=7
  - TEST_SUITE="bok-choy" SHARD=8
  - TEST_SUITE="bok-choy" SHARD=9
  - TEST_SUITE="bok-choy" SHARD=10
  - TEST_SUITE="bok-choy" SHARD=11

matrix:
  fast_finish: true
  allow_failures:
    - env: TEST_SUITE="lms-acceptance"
    - env: TEST_SUITE="cms-acceptance"
    - env: TEST_SUITE="bok-choy" SHARD=1
    - env: TEST_SUITE="bok-choy" SHARD=2
    - env: TEST_SUITE="bok-choy" SHARD=3
    - env: TEST_SUITE="bok-choy" SHARD=4
    - env: TEST_SUITE="bok-choy" SHARD=5
    - env: TEST_SUITE="bok-choy" SHARD=6
    - env: TEST_SUITE="bok-choy" SHARD=7
    - env: TEST_SUITE="bok-choy" SHARD=8
    - env: TEST_SUITE="bok-choy" SHARD=9
    - env: TEST_SUITE="bok-choy" SHARD=10
    - env: TEST_SUITE="bok-choy" SHARD=11

branches:
  only:
  - master
  - oxa/master.fic
  - oxa/dev.fic
  - oxa/dev.fic-hotfix
  - oxa/dev.fic-quality
  - oxa/ci
<<<<<<< HEAD
  - oxa/sec
=======
  - oxa/ci-docker
  - oxa/ci-docker-qual
>>>>>>> 53dea3f7

before_install:
# Login and fetch container from Azure container registry
- docker login oxacontainerregistry.azurecr.io -u $DOCKER_USERNAME2 -p $DOCKER_PASSWORD2
- docker pull oxacontainerregistry.azurecr.io/ci/devstack

install:
  - docker run -d --name devstack --add-host "localhost preview.localhost":127.0.0.1 --security-opt seccomp=unconfined --tmpfs /run --tmpfs /run/lock -v /sys/fs/cgroup:/sys/fs/cgroup:ro -e TEST_SUITE="$TEST_SUITE" -e SHARD="$SHARD" -e CODE_COV_TOKEN="$CODE_COV_TOKEN" -t oxacontainerregistry.azurecr.io/ci/devstack
  - docker ps -a
  # Prepare cgroup on the host at /tmp/cgroup to avoid error: "failed to connect to bus: no such file or directory"
  - sudo mkdir -p /tmp/cgroup/systemd && sudo mount -t cgroup systemd /tmp/cgroup/systemd -o ro,noexec,nosuid,nodev,none,name=systemd
  
before_script:
  - "export DISPLAY=:99.0"
  - "sh -e /etc/init.d/xvfb start"
  - sleep 3
  
script: 
  - ./scripts/docker-run-tests.sh

after_success:
  - ./scripts/docker-report.sh

dist: trusty<|MERGE_RESOLUTION|>--- conflicted
+++ resolved
@@ -55,12 +55,7 @@
   - oxa/dev.fic-hotfix
   - oxa/dev.fic-quality
   - oxa/ci
-<<<<<<< HEAD
   - oxa/sec
-=======
-  - oxa/ci-docker
-  - oxa/ci-docker-qual
->>>>>>> 53dea3f7
 
 before_install:
 # Login and fetch container from Azure container registry
