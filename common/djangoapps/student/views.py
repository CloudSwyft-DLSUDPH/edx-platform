"""
Student Views
"""
import datetime
import logging
import uuid
import json
import warnings
from collections import defaultdict
from urlparse import urljoin, urlsplit, parse_qs, urlunsplit

from django.views.generic import TemplateView
from pytz import UTC
from requests import HTTPError
from ipware.ip import get_ip

import edx_oauth2_provider
from django.conf import settings
from django.contrib.auth import logout, authenticate, login
from django.contrib.auth.models import User, AnonymousUser
from django.contrib.auth.decorators import login_required
from django.contrib.auth.views import password_reset_confirm
from django.contrib import messages
from django.core.context_processors import csrf
from django.core import mail
from django.core.urlresolvers import reverse, NoReverseMatch, reverse_lazy
from django.core.validators import validate_email, ValidationError
from django.db import IntegrityError, transaction
from django.http import HttpResponse, HttpResponseBadRequest, HttpResponseForbidden, HttpResponseServerError, Http404
from django.shortcuts import redirect
from django.utils.encoding import force_bytes, force_text
from django.utils.translation import ungettext
from django.utils.http import base36_to_int, urlsafe_base64_encode, urlencode
from django.utils.translation import ugettext as _, get_language
from django.views.decorators.csrf import csrf_exempt, ensure_csrf_cookie
from django.views.decorators.http import require_POST, require_GET
from django.db.models.signals import post_save
from django.dispatch import receiver, Signal
from django.template.response import TemplateResponse
from provider.oauth2.models import Client
from ratelimitbackend.exceptions import RateLimitException

from social.apps.django_app import utils as social_utils
from social.backends import oauth as social_oauth
from social.exceptions import AuthException, AuthAlreadyAssociated

from edxmako.shortcuts import render_to_response, render_to_string

from course_modes.models import CourseMode
from shoppingcart.api import order_history
from student.models import (
    Registration, UserProfile,
    PendingEmailChange, CourseEnrollment, CourseEnrollmentAttribute, unique_id_for_user,
    CourseEnrollmentAllowed, UserStanding, LoginFailures,
    create_comments_service_user, PasswordHistory, UserSignupSource,
    DashboardConfiguration, LinkedInAddToProfileConfiguration, ManualEnrollmentAudit, ALLOWEDTOENROLL_TO_ENROLLED,
    LogoutViewConfiguration, RegistrationCookieConfiguration)
from student.forms import AccountCreationForm, PasswordResetFormNoActive, get_registration_extension_form
from lms.djangoapps.commerce.utils import EcommerceService  # pylint: disable=import-error
from lms.djangoapps.verify_student.models import SoftwareSecurePhotoVerification  # pylint: disable=import-error
from bulk_email.models import Optout, BulkEmailFlag  # pylint: disable=import-error
from certificates.models import CertificateStatuses, certificate_status_for_student
from certificates.api import (  # pylint: disable=import-error
    get_certificate_url,
    has_html_certificates_enabled,
)

from xmodule.modulestore.django import modulestore
from opaque_keys import InvalidKeyError
from opaque_keys.edx.keys import CourseKey
from opaque_keys.edx.locations import SlashSeparatedCourseKey
from opaque_keys.edx.locator import CourseLocator

from collections import namedtuple

from courseware.courses import get_courses, sort_by_announcement, sort_by_start_date  # pylint: disable=import-error
from courseware.access import has_access

from django_comment_common.models import Role

from openedx.core.djangoapps.external_auth.models import ExternalAuthMap
import openedx.core.djangoapps.external_auth.views
from openedx.core.djangoapps.external_auth.login_and_register import (
    login as external_auth_login,
    register as external_auth_register
)

import track.views

import dogstats_wrapper as dog_stats_api

from util.db import outer_atomic
from util.json_request import JsonResponse
from util.bad_request_rate_limiter import BadRequestRateLimiter
from util.milestones_helpers import (
    get_pre_requisite_courses_not_completed,
)

from util.password_policy_validators import validate_password_strength
import third_party_auth
from third_party_auth import pipeline, provider
from student.helpers import (
    check_verify_status_by_course,
    auth_pipeline_urls, get_next_url_for_login_page,
    DISABLE_UNENROLL_CERT_STATES,
    destroy_oauth_tokens
)
from student.cookies import set_logged_in_cookies, delete_logged_in_cookies
from student.models import anonymous_id_for_user, UserAttribute, EnrollStatusChange
from shoppingcart.models import DonationConfiguration, CourseRegistrationCode

from embargo import api as embargo_api

import analytics
from eventtracking import tracker

# Note that this lives in LMS, so this dependency should be refactored.
from notification_prefs.views import enable_notifications

from openedx.core.djangoapps.credit.email_utils import get_credit_provider_display_names, make_providers_strings
from openedx.core.djangoapps.lang_pref import LANGUAGE_KEY
from openedx.core.djangoapps.programs import utils as programs_utils
from openedx.core.djangoapps.programs.models import ProgramsApiConfig
from openedx.core.djangoapps.site_configuration import helpers as configuration_helpers
from openedx.core.djangoapps.theming import helpers as theming_helpers
from openedx.core.djangoapps.user_api.preferences import api as preferences_api


log = logging.getLogger("edx.student")
AUDIT_LOG = logging.getLogger("audit")
ReverifyInfo = namedtuple('ReverifyInfo', 'course_id course_name course_number date status display')  # pylint: disable=invalid-name
SETTING_CHANGE_INITIATED = 'edx.user.settings.change_initiated'
# Used as the name of the user attribute for tracking affiliate registrations
REGISTRATION_AFFILIATE_ID = 'registration_affiliate_id'
REGISTRATION_UTM_PARAMETERS = {
    'utm_source': 'registration_utm_source',
    'utm_medium': 'registration_utm_medium',
    'utm_campaign': 'registration_utm_campaign',
    'utm_term': 'registration_utm_term',
    'utm_content': 'registration_utm_content',
}
REGISTRATION_UTM_CREATED_AT = 'registration_utm_created_at'
# used to announce a registration
REGISTER_USER = Signal(providing_args=["user", "profile"])

# Disable this warning because it doesn't make sense to completely refactor tests to appease Pylint
# pylint: disable=logging-format-interpolation


def csrf_token(context):
    """A csrf token that can be included in a form."""
    token = context.get('csrf_token', '')
    if token == 'NOTPROVIDED':
        return ''
    return (u'<div style="display:none"><input type="hidden"'
            ' name="csrfmiddlewaretoken" value="%s" /></div>' % (token))


# NOTE: This view is not linked to directly--it is called from
# branding/views.py:index(), which is cached for anonymous users.
# This means that it should always return the same thing for anon
# users. (in particular, no switching based on query params allowed)
def index(request, extra_context=None, user=AnonymousUser()):
    """
    Render the edX main page.

    extra_context is used to allow immediate display of certain modal windows, eg signup,
    as used by external_auth.
    """
    if extra_context is None:
        extra_context = {}

    courses = get_courses(user)

    if configuration_helpers.get_value(
            "ENABLE_COURSE_SORTING_BY_START_DATE",
            settings.FEATURES["ENABLE_COURSE_SORTING_BY_START_DATE"],
    ):
        courses = sort_by_start_date(courses)
    else:
        courses = sort_by_announcement(courses)

    context = {'courses': courses}

    context['homepage_overlay_html'] = configuration_helpers.get_value('homepage_overlay_html')

    # This appears to be an unused context parameter, at least for the master templates...
    context['show_partners'] = configuration_helpers.get_value('show_partners', True)

    # TO DISPLAY A YOUTUBE WELCOME VIDEO
    # 1) Change False to True
    context['show_homepage_promo_video'] = configuration_helpers.get_value('show_homepage_promo_video', False)

    # 2) Add your video's YouTube ID (11 chars, eg "123456789xX"), or specify via site configuration
    # Note: This value should be moved into a configuration setting and plumbed-through to the
    # context via the site configuration workflow, versus living here
    youtube_video_id = configuration_helpers.get_value('homepage_promo_video_youtube_id', "your-youtube-id")
    context['homepage_promo_video_youtube_id'] = youtube_video_id

    # allow for theme override of the courses list
    context['courses_list'] = theming_helpers.get_template_path('courses_list.html')

    # Insert additional context for use in the template
    context.update(extra_context)

    return render_to_response('index.html', context)


def process_survey_link(survey_link, user):
    """
    If {UNIQUE_ID} appears in the link, replace it with a unique id for the user.
    Currently, this is sha1(user.username).  Otherwise, return survey_link.
    """
    return survey_link.format(UNIQUE_ID=unique_id_for_user(user))


def cert_info(user, course_overview, course_mode):
    """
    Get the certificate info needed to render the dashboard section for the given
    student and course.

    Arguments:
        user (User): A user.
        course_overview (CourseOverview): A course.
        course_mode (str): The enrollment mode (honor, verified, audit, etc.)

    Returns:
        dict: Empty dict if certificates are disabled or hidden, or a dictionary with keys:
            'status': one of 'generating', 'ready', 'notpassing', 'processing', 'restricted'
            'show_download_url': bool
            'download_url': url, only present if show_download_url is True
            'show_disabled_download_button': bool -- true if state is 'generating'
            'show_survey_button': bool
            'survey_url': url, only if show_survey_button is True
            'grade': if status is not 'processing'
            'can_unenroll': if status allows for unenrollment
    """
    if not course_overview.may_certify():
        return {}
    return _cert_info(
        user,
        course_overview,
        certificate_status_for_student(user, course_overview.id),
        course_mode
    )


def reverification_info(statuses):
    """
    Returns reverification-related information for *all* of user's enrollments whose
    reverification status is in statuses.

    Args:
        statuses (list): a list of reverification statuses we want information for
            example: ["must_reverify", "denied"]

    Returns:
        dictionary of lists: dictionary with one key per status, e.g.
            dict["must_reverify"] = []
            dict["must_reverify"] = [some information]
    """
    reverifications = defaultdict(list)

    # Sort the data by the reverification_end_date
    for status in statuses:
        if reverifications[status]:
            reverifications[status].sort(key=lambda x: x.date)
    return reverifications


def get_course_enrollments(user, org_to_include, orgs_to_exclude):
    """
    Given a user, return a filtered set of his or her course enrollments.

    Arguments:
        user (User): the user in question.
        org_to_include (str): If not None, ONLY courses of this org will be returned.
        orgs_to_exclude (list[str]): If org_to_include is not None, this
            argument is ignored. Else, courses of this org will be excluded.

    Returns:
        generator[CourseEnrollment]: a sequence of enrollments to be displayed
        on the user's dashboard.
    """
    for enrollment in CourseEnrollment.enrollments_for_user(user):

        # If the course is missing or broken, log an error and skip it.
        course_overview = enrollment.course_overview
        if not course_overview:
            log.error(
                "User %s enrolled in broken or non-existent course %s",
                user.username,
                enrollment.course_id
            )
            continue

        # Filter out anything that is not attributed to the current ORG.
        if org_to_include and course_overview.location.org != org_to_include:
            continue

        # Conversely, filter out any enrollments with courses attributed to current ORG.
        elif course_overview.location.org in orgs_to_exclude:
            continue

        # Else, include the enrollment.
        else:
            yield enrollment


def _cert_info(user, course_overview, cert_status, course_mode):  # pylint: disable=unused-argument
    """
    Implements the logic for cert_info -- split out for testing.

    Arguments:
        user (User): A user.
        course_overview (CourseOverview): A course.
        course_mode (str): The enrollment mode (honor, verified, audit, etc.)
    """
    # simplify the status for the template using this lookup table
    template_state = {
        CertificateStatuses.generating: 'generating',
        CertificateStatuses.downloadable: 'ready',
        CertificateStatuses.notpassing: 'notpassing',
        CertificateStatuses.restricted: 'restricted',
        CertificateStatuses.auditing: 'auditing',
        CertificateStatuses.audit_passing: 'auditing',
        CertificateStatuses.audit_notpassing: 'auditing',
<<<<<<< HEAD
=======
        CertificateStatuses.unverified: 'unverified',
>>>>>>> 21eb03e1
    }

    default_status = 'processing'

    default_info = {
        'status': default_status,
        'show_disabled_download_button': False,
        'show_download_url': False,
        'show_survey_button': False,
        'can_unenroll': True,
    }

    if cert_status is None:
        return default_info

    is_hidden_status = cert_status['status'] in ('unavailable', 'processing', 'generating', 'notpassing', 'auditing')

    if course_overview.certificates_display_behavior == 'early_no_info' and is_hidden_status:
        return {}

    status = template_state.get(cert_status['status'], default_status)

    status_dict = {
        'status': status,
        'show_download_url': status == 'ready',
        'show_disabled_download_button': status == 'generating',
        'mode': cert_status.get('mode', None),
        'linked_in_url': None,
        'can_unenroll': status not in DISABLE_UNENROLL_CERT_STATES,
    }

    if (status in ('generating', 'ready', 'notpassing', 'restricted', 'auditing', 'unverified') and
            course_overview.end_of_course_survey_url is not None):
        status_dict.update({
            'show_survey_button': True,
            'survey_url': process_survey_link(course_overview.end_of_course_survey_url, user)})
    else:
        status_dict['show_survey_button'] = False

    if status == 'ready':
        # showing the certificate web view button if certificate is ready state and feature flags are enabled.
        if has_html_certificates_enabled(course_overview.id, course_overview):
            if course_overview.has_any_active_web_certificate:
                status_dict.update({
                    'show_cert_web_view': True,
                    'cert_web_view_url': get_certificate_url(course_id=course_overview.id, uuid=cert_status['uuid'])
                })
            else:
                # don't show download certificate button if we don't have an active certificate for course
                status_dict['show_download_url'] = False
        elif 'download_url' not in cert_status:
            log.warning(
                u"User %s has a downloadable cert for %s, but no download url",
                user.username,
                course_overview.id
            )
            return default_info
        else:
            status_dict['download_url'] = cert_status['download_url']

            # If enabled, show the LinkedIn "add to profile" button
            # Clicking this button sends the user to LinkedIn where they
            # can add the certificate information to their profile.
            linkedin_config = LinkedInAddToProfileConfiguration.current()

            # posting certificates to LinkedIn is not currently
            # supported in White Labels
            if linkedin_config.enabled and not theming_helpers.is_request_in_themed_site():
                status_dict['linked_in_url'] = linkedin_config.add_to_profile_url(
                    course_overview.id,
                    course_overview.display_name,
                    cert_status.get('mode'),
                    cert_status['download_url']
                )

    if status in ('generating', 'ready', 'notpassing', 'restricted', 'auditing', 'unverified'):
        if 'grade' not in cert_status:
            # Note: as of 11/20/2012, we know there are students in this state-- cs169.1x,
            # who need to be regraded (we weren't tracking 'notpassing' at first).
            # We can add a log.warning here once we think it shouldn't happen.
            return default_info
        else:
            status_dict['grade'] = cert_status['grade']

    return status_dict


@ensure_csrf_cookie
def signin_user(request):
    """Deprecated. To be replaced by :class:`student_account.views.login_and_registration_form`."""
    external_auth_response = external_auth_login(request)
    if external_auth_response is not None:
        return external_auth_response
    # Determine the URL to redirect to following login:
    redirect_to = get_next_url_for_login_page(request)
    if request.user.is_authenticated():
        return redirect(redirect_to)

    third_party_auth_error = None
    for msg in messages.get_messages(request):
        if msg.extra_tags.split()[0] == "social-auth":
            # msg may or may not be translated. Try translating [again] in case we are able to:
            third_party_auth_error = _(unicode(msg))  # pylint: disable=translation-of-non-string
            break

    context = {
        'login_redirect_url': redirect_to,  # This gets added to the query string of the "Sign In" button in the header
        # Bool injected into JS to submit form if we're inside a running third-
        # party auth pipeline; distinct from the actual instance of the running
        # pipeline, if any.
        'pipeline_running': 'true' if pipeline.running(request) else 'false',
        'pipeline_url': auth_pipeline_urls(pipeline.AUTH_ENTRY_LOGIN, redirect_url=redirect_to),
        'platform_name': configuration_helpers.get_value(
            'platform_name',
            settings.PLATFORM_NAME
        ),
        'third_party_auth_error': third_party_auth_error
    }

    return render_to_response('login.html', context)


@ensure_csrf_cookie
def register_user(request, extra_context=None):
    """Deprecated. To be replaced by :class:`student_account.views.login_and_registration_form`."""
    # Determine the URL to redirect to following login:
    redirect_to = get_next_url_for_login_page(request)
    if request.user.is_authenticated():
        return redirect(redirect_to)

    external_auth_response = external_auth_register(request)
    if external_auth_response is not None:
        return external_auth_response

    context = {
        'login_redirect_url': redirect_to,  # This gets added to the query string of the "Sign In" button in the header
        'email': '',
        'name': '',
        'running_pipeline': None,
        'pipeline_urls': auth_pipeline_urls(pipeline.AUTH_ENTRY_REGISTER, redirect_url=redirect_to),
        'platform_name': configuration_helpers.get_value(
            'platform_name',
            settings.PLATFORM_NAME
        ),
        'selected_provider': '',
        'username': '',
    }

    if extra_context is not None:
        context.update(extra_context)

    if context.get("extauth_domain", '').startswith(
            openedx.core.djangoapps.external_auth.views.SHIBBOLETH_DOMAIN_PREFIX
    ):
        return render_to_response('register-shib.html', context)

    # If third-party auth is enabled, prepopulate the form with data from the
    # selected provider.
    if third_party_auth.is_enabled() and pipeline.running(request):
        running_pipeline = pipeline.get(request)
        current_provider = provider.Registry.get_from_pipeline(running_pipeline)
        if current_provider is not None:
            overrides = current_provider.get_register_form_data(running_pipeline.get('kwargs'))
            overrides['running_pipeline'] = running_pipeline
            overrides['selected_provider'] = current_provider.name
            context.update(overrides)

    return render_to_response('register.html', context)


def complete_course_mode_info(course_id, enrollment, modes=None):
    """
    We would like to compute some more information from the given course modes
    and the user's current enrollment

    Returns the given information:
        - whether to show the course upsell information
        - numbers of days until they can't upsell anymore
    """
    if modes is None:
        modes = CourseMode.modes_for_course_dict(course_id)

    mode_info = {'show_upsell': False, 'days_for_upsell': None}
    # we want to know if the user is already enrolled as verified or credit and
    # if verified is an option.
    if CourseMode.VERIFIED in modes and enrollment.mode in CourseMode.UPSELL_TO_VERIFIED_MODES:
        mode_info['show_upsell'] = True
        mode_info['verified_sku'] = modes['verified'].sku
        mode_info['verified_bulk_sku'] = modes['verified'].bulk_sku
        # if there is an expiration date, find out how long from now it is
        if modes['verified'].expiration_datetime:
            today = datetime.datetime.now(UTC).date()
            mode_info['days_for_upsell'] = (modes['verified'].expiration_datetime.date() - today).days

    return mode_info


def is_course_blocked(request, redeemed_registration_codes, course_key):
    """Checking either registration is blocked or not ."""
    blocked = False
    for redeemed_registration in redeemed_registration_codes:
        # registration codes may be generated via Bulk Purchase Scenario
        # we have to check only for the invoice generated registration codes
        # that their invoice is valid or not
        if redeemed_registration.invoice_item:
            if not redeemed_registration.invoice_item.invoice.is_valid:
                blocked = True
                # disabling email notifications for unpaid registration courses
                Optout.objects.get_or_create(user=request.user, course_id=course_key)
                log.info(
                    u"User %s (%s) opted out of receiving emails from course %s",
                    request.user.username,
                    request.user.email,
                    course_key,
                )
                track.views.server_track(
                    request,
                    "change-email1-settings",
                    {"receive_emails": "no", "course": course_key.to_deprecated_string()},
                    page='dashboard',
                )
                break

    return blocked


@login_required
@ensure_csrf_cookie
def dashboard(request):
    """
    Provides the LMS dashboard view

    TODO: This is lms specific and does not belong in common code.

    Arguments:
        request: The request object.

    Returns:
        The dashboard response.

    """
    user = request.user

    platform_name = configuration_helpers.get_value("platform_name", settings.PLATFORM_NAME)

    # we want to filter and only show enrollments for courses within
    # the 'ORG' defined in configuration.
    course_org_filter = configuration_helpers.get_value('course_org_filter')

    # Let's filter out any courses in an "org" that has been declared to be
    # in a configuration
    org_filter_out_set = configuration_helpers.get_all_orgs()

    # remove our current org from the "filter out" list, if applicable
    if course_org_filter:
        org_filter_out_set.remove(course_org_filter)

    # Build our (course, enrollment) list for the user, but ignore any courses that no
    # longer exist (because the course IDs have changed). Still, we don't delete those
    # enrollments, because it could have been a data push snafu.
    course_enrollments = list(get_course_enrollments(user, course_org_filter, org_filter_out_set))

    # sort the enrollment pairs by the enrollment date
    course_enrollments.sort(key=lambda x: x.created, reverse=True)

    # Retrieve the course modes for each course
    enrolled_course_ids = [enrollment.course_id for enrollment in course_enrollments]
    __, unexpired_course_modes = CourseMode.all_and_unexpired_modes_for_courses(enrolled_course_ids)
    course_modes_by_course = {
        course_id: {
            mode.slug: mode
            for mode in modes
        }
        for course_id, modes in unexpired_course_modes.iteritems()
    }

    # Check to see if the student has recently enrolled in a course.
    # If so, display a notification message confirming the enrollment.
    enrollment_message = _create_recent_enrollment_message(
        course_enrollments, course_modes_by_course
    )

    course_optouts = Optout.objects.filter(user=user).values_list('course_id', flat=True)

    message = ""
    if not user.is_active:
        message = render_to_string(
            'registration/activate_account_notice.html',
            {'email': user.email, 'platform_name': platform_name}
        )

    # Global staff can see what courses errored on their dashboard
    staff_access = False
    errored_courses = {}
    if has_access(user, 'staff', 'global'):
        # Show any courses that errored on load
        staff_access = True
        errored_courses = modulestore().get_errored_courses()

    show_courseware_links_for = frozenset(
        enrollment.course_id for enrollment in course_enrollments
        if has_access(request.user, 'load', enrollment.course_overview)
        and has_access(request.user, 'view_courseware_with_prerequisites', enrollment.course_overview)
    )

    # Find programs associated with courses being displayed. This information
    # is passed in the template context to allow rendering of program-related
    # information on the dashboard.
    meter = programs_utils.ProgramProgressMeter(user, enrollments=course_enrollments)
    programs_by_run = meter.engaged_programs(by_run=True)

    # Construct a dictionary of course mode information
    # used to render the course list.  We re-use the course modes dict
    # we loaded earlier to avoid hitting the database.
    course_mode_info = {
        enrollment.course_id: complete_course_mode_info(
            enrollment.course_id, enrollment,
            modes=course_modes_by_course[enrollment.course_id]
        )
        for enrollment in course_enrollments
    }

    # Determine the per-course verification status
    # This is a dictionary in which the keys are course locators
    # and the values are one of:
    #
    # VERIFY_STATUS_NEED_TO_VERIFY
    # VERIFY_STATUS_SUBMITTED
    # VERIFY_STATUS_APPROVED
    # VERIFY_STATUS_MISSED_DEADLINE
    #
    # Each of which correspond to a particular message to display
    # next to the course on the dashboard.
    #
    # If a course is not included in this dictionary,
    # there is no verification messaging to display.
    verify_status_by_course = check_verify_status_by_course(user, course_enrollments)
    cert_statuses = {
        enrollment.course_id: cert_info(request.user, enrollment.course_overview, enrollment.mode)
        for enrollment in course_enrollments
    }

    # only show email settings for Mongo course and when bulk email is turned on
    show_email_settings_for = frozenset(
        enrollment.course_id for enrollment in course_enrollments if (
            BulkEmailFlag.feature_enabled(enrollment.course_id)
        )
    )

    # Verification Attempts
    # Used to generate the "you must reverify for course x" banner
    verification_status, verification_msg = SoftwareSecurePhotoVerification.user_status(user)

    # Gets data for midcourse reverifications, if any are necessary or have failed
    statuses = ["approved", "denied", "pending", "must_reverify"]
    reverifications = reverification_info(statuses)

    show_refund_option_for = frozenset(
        enrollment.course_id for enrollment in course_enrollments
        if enrollment.refundable()
    )

    block_courses = frozenset(
        enrollment.course_id for enrollment in course_enrollments
        if is_course_blocked(
            request,
            CourseRegistrationCode.objects.filter(
                course_id=enrollment.course_id,
                registrationcoderedemption__redeemed_by=request.user
            ),
            enrollment.course_id
        )
    )

    enrolled_courses_either_paid = frozenset(
        enrollment.course_id for enrollment in course_enrollments
        if enrollment.is_paid_course()
    )

    # If there are *any* denied reverifications that have not been toggled off,
    # we'll display the banner
    denied_banner = any(item.display for item in reverifications["denied"])

    # Populate the Order History for the side-bar.
    order_history_list = order_history(user, course_org_filter=course_org_filter, org_filter_out_set=org_filter_out_set)

    # get list of courses having pre-requisites yet to be completed
    courses_having_prerequisites = frozenset(
        enrollment.course_id for enrollment in course_enrollments
        if enrollment.course_overview.pre_requisite_courses
    )
    courses_requirements_not_met = get_pre_requisite_courses_not_completed(user, courses_having_prerequisites)

    if 'notlive' in request.GET:
        redirect_message = _("The course you are looking for does not start until {date}.").format(
            date=request.GET['notlive']
        )
    elif 'course_closed' in request.GET:
        redirect_message = _("The course you are looking for is closed for enrollment as of {date}.").format(
            date=request.GET['course_closed']
        )
    else:
        redirect_message = ''

    context = {
        'enrollment_message': enrollment_message,
        'redirect_message': redirect_message,
        'course_enrollments': course_enrollments,
        'course_optouts': course_optouts,
        'message': message,
        'staff_access': staff_access,
        'errored_courses': errored_courses,
        'show_courseware_links_for': show_courseware_links_for,
        'all_course_modes': course_mode_info,
        'cert_statuses': cert_statuses,
        'credit_statuses': _credit_statuses(user, course_enrollments),
        'show_email_settings_for': show_email_settings_for,
        'reverifications': reverifications,
        'verification_status': verification_status,
        'verification_status_by_course': verify_status_by_course,
        'verification_msg': verification_msg,
        'show_refund_option_for': show_refund_option_for,
        'block_courses': block_courses,
        'denied_banner': denied_banner,
        'billing_email': settings.PAYMENT_SUPPORT_EMAIL,
        'user': user,
        'logout_url': reverse('logout'),
        'platform_name': platform_name,
        'enrolled_courses_either_paid': enrolled_courses_either_paid,
        'provider_states': [],
        'order_history_list': order_history_list,
        'courses_requirements_not_met': courses_requirements_not_met,
        'nav_hidden': True,
        'programs_by_run': programs_by_run,
        'show_program_listing': ProgramsApiConfig.current().show_program_listing,
        'disable_courseware_js': True,
    }

    ecommerce_service = EcommerceService()
    if ecommerce_service.is_enabled(request.user):
        context.update({
            'use_ecommerce_payment_flow': True,
            'ecommerce_payment_page': ecommerce_service.payment_page_url(),
        })

    return render_to_response('dashboard.html', context)


def _create_recent_enrollment_message(course_enrollments, course_modes):  # pylint: disable=invalid-name
    """
    Builds a recent course enrollment message.

    Constructs a new message template based on any recent course enrollments
    for the student.

    Args:
        course_enrollments (list[CourseEnrollment]): a list of course enrollments.
        course_modes (dict): Mapping of course ID's to course mode dictionaries.

    Returns:
        A string representing the HTML message output from the message template.
        None if there are no recently enrolled courses.

    """
    recently_enrolled_courses = _get_recently_enrolled_courses(course_enrollments)

    if recently_enrolled_courses:
        enroll_messages = [
            {
                "course_id": enrollment.course_overview.id,
                "course_name": enrollment.course_overview.display_name,
                "allow_donation": _allow_donation(course_modes, enrollment.course_overview.id, enrollment)
            }
            for enrollment in recently_enrolled_courses
        ]

        platform_name = configuration_helpers.get_value('platform_name', settings.PLATFORM_NAME)

        return render_to_string(
            'enrollment/course_enrollment_message.html',
            {'course_enrollment_messages': enroll_messages, 'platform_name': platform_name}
        )


def _get_recently_enrolled_courses(course_enrollments):
    """
    Given a list of enrollments, filter out all but recent enrollments.

    Args:
        course_enrollments (list[CourseEnrollment]): A list of course enrollments.

    Returns:
        list[CourseEnrollment]: A list of recent course enrollments.
    """
    seconds = DashboardConfiguration.current().recent_enrollment_time_delta
    time_delta = (datetime.datetime.now(UTC) - datetime.timedelta(seconds=seconds))
    return [
        enrollment for enrollment in course_enrollments
        # If the enrollment has no created date, we are explicitly excluding the course
        # from the list of recent enrollments.
        if enrollment.is_active and enrollment.created > time_delta
    ]


def _allow_donation(course_modes, course_id, enrollment):
    """Determines if the dashboard will request donations for the given course.

    Check if donations are configured for the platform, and if the current course is accepting donations.

    Args:
        course_modes (dict): Mapping of course ID's to course mode dictionaries.
        course_id (str): The unique identifier for the course.
        enrollment(CourseEnrollment): The enrollment object in which the user is enrolled

    Returns:
        True if the course is allowing donations.

    """
    if course_id not in course_modes:
        flat_unexpired_modes = {
            unicode(course_id): [mode for mode in modes]
            for course_id, modes in course_modes.iteritems()
        }
        flat_all_modes = {
            unicode(course_id): [mode.slug for mode in modes]
            for course_id, modes in CourseMode.all_modes_for_courses([course_id]).iteritems()
        }
        log.error(
            u'Can not find `%s` in course modes.`%s`. All modes: `%s`',
            course_id,
            flat_unexpired_modes,
            flat_all_modes
        )
    donations_enabled = DonationConfiguration.current().enabled
    return (
        donations_enabled and
        enrollment.mode in course_modes[course_id] and
        course_modes[course_id][enrollment.mode].min_price == 0
    )


def _update_email_opt_in(request, org):
    """Helper function used to hit the profile API if email opt-in is enabled."""

    email_opt_in = request.POST.get('email_opt_in')
    if email_opt_in is not None:
        email_opt_in_boolean = email_opt_in == 'true'
        preferences_api.update_email_opt_in(request.user, org, email_opt_in_boolean)


def _credit_statuses(user, course_enrollments):
    """
    Retrieve the status for credit courses.

    A credit course is a course for which a user can purchased
    college credit.  The current flow is:

    1. User becomes eligible for credit (submits verifications, passes the course, etc.)
    2. User purchases credit from a particular credit provider.
    3. User requests credit from the provider, usually creating an account on the provider's site.
    4. The credit provider notifies us whether the user's request for credit has been accepted or rejected.

    The dashboard is responsible for communicating the user's state in this flow.

    Arguments:
        user (User): The currently logged-in user.
        course_enrollments (list[CourseEnrollment]): List of enrollments for the
            user.

    Returns: dict

    The returned dictionary has keys that are `CourseKey`s and values that
    are dictionaries with:

        * eligible (bool): True if the user is eligible for credit in this course.
        * deadline (datetime): The deadline for purchasing and requesting credit for this course.
        * purchased (bool): Whether the user has purchased credit for this course.
        * provider_name (string): The display name of the credit provider.
        * provider_status_url (string): A URL the user can visit to check on their credit request status.
        * request_status (string): Either "pending", "approved", or "rejected"
        * error (bool): If true, an unexpected error occurred when retrieving the credit status,
            so the user should contact the support team.

    Example:
    >>> _credit_statuses(user, course_enrollments)
    {
        CourseKey.from_string("edX/DemoX/Demo_Course"): {
            "course_key": "edX/DemoX/Demo_Course",
            "eligible": True,
            "deadline": 2015-11-23 00:00:00 UTC,
            "purchased": True,
            "provider_name": "Hogwarts",
            "provider_status_url": "http://example.com/status",
            "request_status": "pending",
            "error": False
        }
    }

    """
    from openedx.core.djangoapps.credit import api as credit_api

    # Feature flag off
    if not settings.FEATURES.get("ENABLE_CREDIT_ELIGIBILITY"):
        return {}

    request_status_by_course = {
        request["course_key"]: request["status"]
        for request in credit_api.get_credit_requests_for_user(user.username)
    }

    credit_enrollments = {
        enrollment.course_id: enrollment
        for enrollment in course_enrollments
        if enrollment.mode == "credit"
    }

    # When a user purchases credit in a course, the user's enrollment
    # mode is set to "credit" and an enrollment attribute is set
    # with the ID of the credit provider.  We retrieve *all* such attributes
    # here to minimize the number of database queries.
    purchased_credit_providers = {
        attribute.enrollment.course_id: attribute.value
        for attribute in CourseEnrollmentAttribute.objects.filter(
            namespace="credit",
            name="provider_id",
            enrollment__in=credit_enrollments.values()
        ).select_related("enrollment")
    }

    provider_info_by_id = {
        provider["id"]: provider
        for provider in credit_api.get_credit_providers()
    }

    statuses = {}
    for eligibility in credit_api.get_eligibilities_for_user(user.username):
        course_key = CourseKey.from_string(unicode(eligibility["course_key"]))
        providers_names = get_credit_provider_display_names(course_key)
        status = {
            "course_key": unicode(course_key),
            "eligible": True,
            "deadline": eligibility["deadline"],
            "purchased": course_key in credit_enrollments,
            "provider_name": make_providers_strings(providers_names),
            "provider_status_url": None,
            "provider_id": None,
            "request_status": request_status_by_course.get(course_key),
            "error": False,
        }

        # If the user has purchased credit, then include information about the credit
        # provider from which the user purchased credit.
        # We retrieve the provider's ID from the an "enrollment attribute" set on the user's
        # enrollment when the user's order for credit is fulfilled by the E-Commerce service.
        if status["purchased"]:
            provider_id = purchased_credit_providers.get(course_key)
            if provider_id is None:
                status["error"] = True
                log.error(
                    u"Could not find credit provider associated with credit enrollment "
                    u"for user %s in course %s.  The user will not be able to see his or her "
                    u"credit request status on the student dashboard.  This attribute should "
                    u"have been set when the user purchased credit in the course.",
                    user.id, course_key
                )
            else:
                provider_info = provider_info_by_id.get(provider_id, {})
                status["provider_name"] = provider_info.get("display_name")
                status["provider_status_url"] = provider_info.get("status_url")
                status["provider_id"] = provider_id

        statuses[course_key] = status

    return statuses


@transaction.non_atomic_requests
@require_POST
@outer_atomic(read_committed=True)
def change_enrollment(request, check_access=True):
    """
    Modify the enrollment status for the logged-in user.

    TODO: This is lms specific and does not belong in common code.

    The request parameter must be a POST request (other methods return 405)
    that specifies course_id and enrollment_action parameters. If course_id or
    enrollment_action is not specified, if course_id is not valid, if
    enrollment_action is something other than "enroll" or "unenroll", if
    enrollment_action is "enroll" and enrollment is closed for the course, or
    if enrollment_action is "unenroll" and the user is not enrolled in the
    course, a 400 error will be returned. If the user is not logged in, 403
    will be returned; it is important that only this case return 403 so the
    front end can redirect the user to a registration or login page when this
    happens. This function should only be called from an AJAX request, so
    the error messages in the responses should never actually be user-visible.

    Args:
        request (`Request`): The Django request object

    Keyword Args:
        check_access (boolean): If True, we check that an accessible course actually
            exists for the given course_key before we enroll the student.
            The default is set to False to avoid breaking legacy code or
            code with non-standard flows (ex. beta tester invitations), but
            for any standard enrollment flow you probably want this to be True.

    Returns:
        Response

    """
    # Get the user
    user = request.user

    # Ensure the user is authenticated
    if not user.is_authenticated():
        return HttpResponseForbidden()

    #If account is not activated do not let the user to enroll in a course and show the error message
    if not user.is_active:
        return HttpResponseBadRequest(_("This account has not been activated yet. Please first activate your account by clicking the link in the sent activation e-mail."))

    # Ensure we received a course_id
    action = request.POST.get("enrollment_action")
    if 'course_id' not in request.POST:
        return HttpResponseBadRequest(_("Course id not specified"))

    try:
        course_id = SlashSeparatedCourseKey.from_deprecated_string(request.POST.get("course_id"))
    except InvalidKeyError:
        log.warning(
            u"User %s tried to %s with invalid course id: %s",
            user.username,
            action,
            request.POST.get("course_id"),
        )
        return HttpResponseBadRequest(_("Invalid course id"))

    if action == "enroll":
        # Make sure the course exists
        # We don't do this check on unenroll, or a bad course id can't be unenrolled from
        if not modulestore().has_course(course_id):
            log.warning(
                u"User %s tried to enroll in non-existent course %s",
                user.username,
                course_id
            )
            return HttpResponseBadRequest(_("Course id is invalid"))

        # Record the user's email opt-in preference
        if settings.FEATURES.get('ENABLE_MKTG_EMAIL_OPT_IN'):
            _update_email_opt_in(request, course_id.org)

        available_modes = CourseMode.modes_for_course_dict(course_id)

        # Check whether the user is blocked from enrolling in this course
        # This can occur if the user's IP is on a global blacklist
        # or if the user is enrolling in a country in which the course
        # is not available.
        redirect_url = embargo_api.redirect_if_blocked(
            course_id, user=user, ip_address=get_ip(request),
            url=request.path
        )
        if redirect_url:
            return HttpResponse(redirect_url)

        # Check that auto enrollment is allowed for this course
        # (= the course is NOT behind a paywall)
        if CourseMode.can_auto_enroll(course_id):
            # Enroll the user using the default mode (audit)
            # We're assuming that users of the course enrollment table
            # will NOT try to look up the course enrollment model
            # by its slug.  If they do, it's possible (based on the state of the database)
            # for no such model to exist, even though we've set the enrollment type
            # to "audit".
            try:
                enroll_mode = CourseMode.auto_enroll_mode(course_id, available_modes)
                if enroll_mode:
                    CourseEnrollment.enroll(user, course_id, check_access=check_access, mode=enroll_mode)
            except Exception:  # pylint: disable=broad-except
                return HttpResponseBadRequest(_("Could not enroll"))

        # If we have more than one course mode or professional ed is enabled,
        # then send the user to the choose your track page.
        # (In the case of no-id-professional/professional ed, this will redirect to a page that
        # funnels users directly into the verification / payment flow)
        if CourseMode.has_verified_mode(available_modes) or CourseMode.has_professional_mode(available_modes):
            return HttpResponse(
                reverse("course_modes_choose", kwargs={'course_id': unicode(course_id)})
            )

        # Otherwise, there is only one mode available (the default)
        return HttpResponse()
    elif action == "unenroll":
        enrollment = CourseEnrollment.get_enrollment(user, course_id)
        if not enrollment:
            return HttpResponseBadRequest(_("You are not enrolled in this course"))

        certificate_info = cert_info(user, enrollment.course_overview, enrollment.mode)
        if certificate_info.get('status') in DISABLE_UNENROLL_CERT_STATES:
            return HttpResponseBadRequest(_("Your certificate prevents you from unenrolling from this course"))

        CourseEnrollment.unenroll(user, course_id)
        return HttpResponse()
    else:
        return HttpResponseBadRequest(_("Enrollment action is invalid"))


# Need different levels of logging
@ensure_csrf_cookie
def login_user(request, error=""):  # pylint: disable=too-many-statements,unused-argument
    """AJAX request to log in the user."""

    backend_name = None
    email = None
    password = None
    redirect_url = None
    response = None
    running_pipeline = None
    third_party_auth_requested = third_party_auth.is_enabled() and pipeline.running(request)
    third_party_auth_successful = False
    trumped_by_first_party_auth = bool(request.POST.get('email')) or bool(request.POST.get('password'))
    user = None
    platform_name = configuration_helpers.get_value("platform_name", settings.PLATFORM_NAME)

    if third_party_auth_requested and not trumped_by_first_party_auth:
        # The user has already authenticated via third-party auth and has not
        # asked to do first party auth by supplying a username or password. We
        # now want to put them through the same logging and cookie calculation
        # logic as with first-party auth.
        running_pipeline = pipeline.get(request)
        username = running_pipeline['kwargs'].get('username')
        backend_name = running_pipeline['backend']
        third_party_uid = running_pipeline['kwargs']['uid']
        requested_provider = provider.Registry.get_from_pipeline(running_pipeline)

        try:
            user = pipeline.get_authenticated_user(requested_provider, username, third_party_uid)
            third_party_auth_successful = True
        except User.DoesNotExist:
            AUDIT_LOG.warning(
                u"Login failed - user with username {username} has no social auth "
                "with backend_name {backend_name}".format(
                    username=username, backend_name=backend_name)
            )
            message = _(
                "You've successfully logged into your {provider_name} account, "
                "but this account isn't linked with an {platform_name} account yet."
            ).format(
                platform_name=platform_name,
                provider_name=requested_provider.name,
            )
            message += "<br/><br/>"
            message += _(
                "Use your {platform_name} username and password to log into {platform_name} below, "
                "and then link your {platform_name} account with {provider_name} from your dashboard."
            ).format(
                platform_name=platform_name,
                provider_name=requested_provider.name,
            )
            message += "<br/><br/>"
            message += _(
                "If you don't have an {platform_name} account yet, "
                "click <strong>Register</strong> at the top of the page."
            ).format(
                platform_name=platform_name
            )

            return HttpResponse(message, content_type="text/plain", status=403)

    else:

        if 'email' not in request.POST or 'password' not in request.POST:
            return JsonResponse({
                "success": False,
                # TODO: User error message
                "value": _('There was an error receiving your login information. Please email us.'),
            })  # TODO: this should be status code 400

        email = request.POST['email']
        password = request.POST['password']
        try:
            user = User.objects.get(email=email)
        except User.DoesNotExist:
            if settings.FEATURES['SQUELCH_PII_IN_LOGS']:
                AUDIT_LOG.warning(u"Login failed - Unknown user email")
            else:
                AUDIT_LOG.warning(u"Login failed - Unknown user email: {0}".format(email))

    # check if the user has a linked shibboleth account, if so, redirect the user to shib-login
    # This behavior is pretty much like what gmail does for shibboleth.  Try entering some @stanford.edu
    # address into the Gmail login.
    if settings.FEATURES.get('AUTH_USE_SHIB') and user:
        try:
            eamap = ExternalAuthMap.objects.get(user=user)
            if eamap.external_domain.startswith(openedx.core.djangoapps.external_auth.views.SHIBBOLETH_DOMAIN_PREFIX):
                return JsonResponse({
                    "success": False,
                    "redirect": reverse('shib-login'),
                })  # TODO: this should be status code 301  # pylint: disable=fixme
        except ExternalAuthMap.DoesNotExist:
            # This is actually the common case, logging in user without external linked login
            AUDIT_LOG.info(u"User %s w/o external auth attempting login", user)

    # see if account has been locked out due to excessive login failures
    user_found_by_email_lookup = user
    if user_found_by_email_lookup and LoginFailures.is_feature_enabled():
        if LoginFailures.is_user_locked_out(user_found_by_email_lookup):
            lockout_message = _('This account has been temporarily locked due '
                                'to excessive login failures. Try again later.')
            return JsonResponse({
                "success": False,
                "value": lockout_message,
            })  # TODO: this should be status code 429  # pylint: disable=fixme

    # see if the user must reset his/her password due to any policy settings
    if user_found_by_email_lookup and PasswordHistory.should_user_reset_password_now(user_found_by_email_lookup):
        return JsonResponse({
            "success": False,
            "value": _('Your password has expired due to password policy on this account. You must '
                       'reset your password before you can log in again. Please click the '
                       '"Forgot Password" link on this page to reset your password before logging in again.'),
        })  # TODO: this should be status code 403  # pylint: disable=fixme

    # if the user doesn't exist, we want to set the username to an invalid
    # username so that authentication is guaranteed to fail and we can take
    # advantage of the ratelimited backend
    username = user.username if user else ""

    if not third_party_auth_successful:
        try:
            user = authenticate(username=username, password=password, request=request)
        # this occurs when there are too many attempts from the same IP address
        except RateLimitException:
            return JsonResponse({
                "success": False,
                "value": _('Too many failed login attempts. Try again later.'),
            })  # TODO: this should be status code 429  # pylint: disable=fixme

    if user is None:
        # tick the failed login counters if the user exists in the database
        if user_found_by_email_lookup and LoginFailures.is_feature_enabled():
            LoginFailures.increment_lockout_counter(user_found_by_email_lookup)

        # if we didn't find this username earlier, the account for this email
        # doesn't exist, and doesn't have a corresponding password
        if username != "":
            if settings.FEATURES['SQUELCH_PII_IN_LOGS']:
                loggable_id = user_found_by_email_lookup.id if user_found_by_email_lookup else "<unknown>"
                AUDIT_LOG.warning(u"Login failed - password for user.id: {0} is invalid".format(loggable_id))
            else:
                AUDIT_LOG.warning(u"Login failed - password for {0} is invalid".format(email))
        return JsonResponse({
            "success": False,
            "value": _('Email or password is incorrect.'),
        })  # TODO: this should be status code 400  # pylint: disable=fixme

    # successful login, clear failed login attempts counters, if applicable
    if LoginFailures.is_feature_enabled():
        LoginFailures.clear_lockout_counter(user)

    # Track the user's sign in
    if hasattr(settings, 'LMS_SEGMENT_KEY') and settings.LMS_SEGMENT_KEY:
        tracking_context = tracker.get_tracker().resolve_context()
        analytics.identify(
            user.id,
            {
                'email': email,
                'username': username
            },
            {
                # Disable MailChimp because we don't want to update the user's email
                # and username in MailChimp on every page load. We only need to capture
                # this data on registration/activation.
                'MailChimp': False
            }
        )

        analytics.track(
            user.id,
            "edx.bi.user.account.authenticated",
            {
                'category': "conversion",
                'label': request.POST.get('course_id'),
                'provider': None
            },
            context={
                'ip': tracking_context.get('ip'),
                'Google Analytics': {
                    'clientId': tracking_context.get('client_id')
                }
            }
        )

    if user is not None and user.is_active:
        try:
            # We do not log here, because we have a handler registered
            # to perform logging on successful logins.
            login(request, user)
            if request.POST.get('remember') == 'true':
                request.session.set_expiry(604800)
                log.debug("Setting user session to never expire")
            else:
                request.session.set_expiry(0)
        except Exception as exc:  # pylint: disable=broad-except
            AUDIT_LOG.critical("Login failed - Could not create session. Is memcached running?")
            log.critical("Login failed - Could not create session. Is memcached running?")
            log.exception(exc)
            raise

        redirect_url = None  # The AJAX method calling should know the default destination upon success
        if third_party_auth_successful:
            redirect_url = pipeline.get_complete_url(backend_name)

        response = JsonResponse({
            "success": True,
            "redirect_url": redirect_url,
        })

        # Ensure that the external marketing site can
        # detect that the user is logged in.
        return set_logged_in_cookies(request, response, user)

    if settings.FEATURES['SQUELCH_PII_IN_LOGS']:
        AUDIT_LOG.warning(u"Login failed - Account not active for user.id: {0}, resending activation".format(user.id))
    else:
        AUDIT_LOG.warning(u"Login failed - Account not active for user {0}, resending activation".format(username))

    reactivation_email_for_user(user)
    not_activated_msg = _("Before you sign in, you need to activate your account. We have sent you an "
                          "email message with instructions for activating your account.")
    return JsonResponse({
        "success": False,
        "value": not_activated_msg,
    })  # TODO: this should be status code 400  # pylint: disable=fixme


@csrf_exempt
@require_POST
@social_utils.strategy("social:complete")
def login_oauth_token(request, backend):
    """
    Authenticate the client using an OAuth access token by using the token to
    retrieve information from a third party and matching that information to an
    existing user.
    """
    warnings.warn("Please use AccessTokenExchangeView instead.", DeprecationWarning)

    backend = request.backend
    if isinstance(backend, social_oauth.BaseOAuth1) or isinstance(backend, social_oauth.BaseOAuth2):
        if "access_token" in request.POST:
            # Tell third party auth pipeline that this is an API call
            request.session[pipeline.AUTH_ENTRY_KEY] = pipeline.AUTH_ENTRY_LOGIN_API
            user = None
            try:
                user = backend.do_auth(request.POST["access_token"])
            except (HTTPError, AuthException):
                pass
            # do_auth can return a non-User object if it fails
            if user and isinstance(user, User):
                login(request, user)
                return JsonResponse(status=204)
            else:
                # Ensure user does not re-enter the pipeline
                request.social_strategy.clean_partial_pipeline()
                return JsonResponse({"error": "invalid_token"}, status=401)
        else:
            return JsonResponse({"error": "invalid_request"}, status=400)
    raise Http404


@require_GET
@login_required
@ensure_csrf_cookie
def manage_user_standing(request):
    """
    Renders the view used to manage user standing. Also displays a table
    of user accounts that have been disabled and who disabled them.
    """
    if not request.user.is_staff:
        raise Http404
    all_disabled_accounts = UserStanding.objects.filter(
        account_status=UserStanding.ACCOUNT_DISABLED
    )

    all_disabled_users = [standing.user for standing in all_disabled_accounts]

    headers = ['username', 'account_changed_by']
    rows = []
    for user in all_disabled_users:
        row = [user.username, user.standing.changed_by]
        rows.append(row)

    context = {'headers': headers, 'rows': rows}

    return render_to_response("manage_user_standing.html", context)


@require_POST
@login_required
@ensure_csrf_cookie
def disable_account_ajax(request):
    """
    Ajax call to change user standing. Endpoint of the form
    in manage_user_standing.html
    """
    if not request.user.is_staff:
        raise Http404
    username = request.POST.get('username')
    context = {}
    if username is None or username.strip() == '':
        context['message'] = _('Please enter a username')
        return JsonResponse(context, status=400)

    account_action = request.POST.get('account_action')
    if account_action is None:
        context['message'] = _('Please choose an option')
        return JsonResponse(context, status=400)

    username = username.strip()
    try:
        user = User.objects.get(username=username)
    except User.DoesNotExist:
        context['message'] = _("User with username {} does not exist").format(username)
        return JsonResponse(context, status=400)
    else:
        user_account, _success = UserStanding.objects.get_or_create(
            user=user, defaults={'changed_by': request.user},
        )
        if account_action == 'disable':
            user_account.account_status = UserStanding.ACCOUNT_DISABLED
            context['message'] = _("Successfully disabled {}'s account").format(username)
            log.info(u"%s disabled %s's account", request.user, username)
        elif account_action == 'reenable':
            user_account.account_status = UserStanding.ACCOUNT_ENABLED
            context['message'] = _("Successfully reenabled {}'s account").format(username)
            log.info(u"%s reenabled %s's account", request.user, username)
        else:
            context['message'] = _("Unexpected account status")
            return JsonResponse(context, status=400)
        user_account.changed_by = request.user
        user_account.standing_last_changed_at = datetime.datetime.now(UTC)
        user_account.save()

    return JsonResponse(context)


@login_required
@ensure_csrf_cookie
def change_setting(request):
    """JSON call to change a profile setting: Right now, location"""
    # TODO (vshnayder): location is no longer used
    u_prof = UserProfile.objects.get(user=request.user)  # request.user.profile_cache
    if 'location' in request.POST:
        u_prof.location = request.POST['location']
    u_prof.save()

    return JsonResponse({
        "success": True,
        "location": u_prof.location,
    })


class AccountValidationError(Exception):
    def __init__(self, message, field):
        super(AccountValidationError, self).__init__(message)
        self.field = field


@receiver(post_save, sender=User)
def user_signup_handler(sender, **kwargs):  # pylint: disable=unused-argument
    """
    handler that saves the user Signup Source
    when the user is created
    """
    if 'created' in kwargs and kwargs['created']:
        site = configuration_helpers.get_value('SITE_NAME')
        if site:
            user_signup_source = UserSignupSource(user=kwargs['instance'], site=site)
            user_signup_source.save()
            log.info(u'user {} originated from a white labeled "Microsite"'.format(kwargs['instance'].id))


def _do_create_account(form, custom_form=None):
    """
    Given cleaned post variables, create the User and UserProfile objects, as well as the
    registration for this user.

    Returns a tuple (User, UserProfile, Registration).

    Note: this function is also used for creating test users.
    """
    errors = {}
    errors.update(form.errors)
    if custom_form:
        errors.update(custom_form.errors)

    if errors:
        raise ValidationError(errors)

    user = User(
        username=form.cleaned_data["username"],
        email=form.cleaned_data["email"],
        is_active=False
    )
    user.set_password(form.cleaned_data["password"])
    registration = Registration()

    # TODO: Rearrange so that if part of the process fails, the whole process fails.
    # Right now, we can have e.g. no registration e-mail sent out and a zombie account
    try:
        with transaction.atomic():
            user.save()
            if custom_form:
                custom_model = custom_form.save(commit=False)
                custom_model.user = user
                custom_model.save()
    except IntegrityError:
        # Figure out the cause of the integrity error
        if len(User.objects.filter(username=user.username)) > 0:
            raise AccountValidationError(
                _("An account with the Public Username '{username}' already exists.").format(username=user.username),
                field="username"
            )
        elif len(User.objects.filter(email=user.email)) > 0:
            raise AccountValidationError(
                _("An account with the Email '{email}' already exists.").format(email=user.email),
                field="email"
            )
        else:
            raise

    # add this account creation to password history
    # NOTE, this will be a NOP unless the feature has been turned on in configuration
    password_history_entry = PasswordHistory()
    password_history_entry.create(user)

    registration.register(user)

    profile_fields = [
        "name", "level_of_education", "gender", "mailing_address", "city", "country", "goals",
        "year_of_birth"
    ]
    profile = UserProfile(
        user=user,
        **{key: form.cleaned_data.get(key) for key in profile_fields}
    )
    extended_profile = form.cleaned_extended_profile
    if extended_profile:
        profile.meta = json.dumps(extended_profile)
    try:
        profile.save()
    except Exception:  # pylint: disable=broad-except
        log.exception("UserProfile creation failed for user {id}.".format(id=user.id))
        raise

    return (user, profile, registration)


def create_account_with_params(request, params):
    """
    Given a request and a dict of parameters (which may or may not have come
    from the request), create an account for the requesting user, including
    creating a comments service user object and sending an activation email.
    This also takes external/third-party auth into account, updates that as
    necessary, and authenticates the user for the request's session.

    Does not return anything.

    Raises AccountValidationError if an account with the username or email
    specified by params already exists, or ValidationError if any of the given
    parameters is invalid for any other reason.

    Issues with this code:
    * It is not transactional. If there is a failure part-way, an incomplete
      account will be created and left in the database.
    * Third-party auth passwords are not verified. There is a comment that
      they are unused, but it would be helpful to have a sanity check that
      they are sane.
    * It is over 300 lines long (!) and includes disprate functionality, from
      registration e-mails to all sorts of other things. It should be broken
      up into semantically meaningful functions.
    * The user-facing text is rather unfriendly (e.g. "Username must be a
      minimum of two characters long" rather than "Please use a username of
      at least two characters").
    """
    # Copy params so we can modify it; we can't just do dict(params) because if
    # params is request.POST, that results in a dict containing lists of values
    params = dict(params.items())

    # allow to define custom set of required/optional/hidden fields via configuration
    extra_fields = configuration_helpers.get_value(
        'REGISTRATION_EXTRA_FIELDS',
        getattr(settings, 'REGISTRATION_EXTRA_FIELDS', {})
    )

    # Boolean of whether a 3rd party auth provider and credentials were provided in
    # the API so the newly created account can link with the 3rd party account.
    #
    # Note: this is orthogonal to the 3rd party authentication pipeline that occurs
    # when the account is created via the browser and redirect URLs.
    should_link_with_social_auth = third_party_auth.is_enabled() and 'provider' in params

    if should_link_with_social_auth or (third_party_auth.is_enabled() and pipeline.running(request)):
        params["password"] = pipeline.make_random_password()

    # if doing signup for an external authorization, then get email, password, name from the eamap
    # don't use the ones from the form, since the user could have hacked those
    # unless originally we didn't get a valid email or name from the external auth
    # TODO: We do not check whether these values meet all necessary criteria, such as email length
    do_external_auth = 'ExternalAuthMap' in request.session
    if do_external_auth:
        eamap = request.session['ExternalAuthMap']
        try:
            validate_email(eamap.external_email)
            params["email"] = eamap.external_email
        except ValidationError:
            pass
        if eamap.external_name.strip() != '':
            params["name"] = eamap.external_name
        params["password"] = eamap.internal_password
        log.debug(u'In create_account with external_auth: user = %s, email=%s', params["name"], params["email"])

    extended_profile_fields = configuration_helpers.get_value('extended_profile_fields', [])
    enforce_password_policy = (
        settings.FEATURES.get("ENFORCE_PASSWORD_POLICY", False) and
        not do_external_auth
    )
    # Can't have terms of service for certain SHIB users, like at Stanford
    registration_fields = getattr(settings, 'REGISTRATION_EXTRA_FIELDS', {})
    tos_required = (
        registration_fields.get('terms_of_service') != 'hidden' or
        registration_fields.get('honor_code') != 'hidden'
    ) and (
        not settings.FEATURES.get("AUTH_USE_SHIB") or
        not settings.FEATURES.get("SHIB_DISABLE_TOS") or
        not do_external_auth or
        not eamap.external_domain.startswith(openedx.core.djangoapps.external_auth.views.SHIBBOLETH_DOMAIN_PREFIX)
    )

    form = AccountCreationForm(
        data=params,
        extra_fields=extra_fields,
        extended_profile_fields=extended_profile_fields,
        enforce_username_neq_password=True,
        enforce_password_policy=enforce_password_policy,
        tos_required=tos_required,
    )
    custom_form = get_registration_extension_form(data=params)

    # Perform operations within a transaction that are critical to account creation
    with transaction.atomic():
        # first, create the account
        (user, profile, registration) = _do_create_account(form, custom_form)

        # next, link the account with social auth, if provided via the API.
        # (If the user is using the normal register page, the social auth pipeline does the linking, not this code)
        if should_link_with_social_auth:
            backend_name = params['provider']
            request.social_strategy = social_utils.load_strategy(request)
            redirect_uri = reverse('social:complete', args=(backend_name, ))
            request.backend = social_utils.load_backend(request.social_strategy, backend_name, redirect_uri)
            social_access_token = params.get('access_token')
            if not social_access_token:
                raise ValidationError({
                    'access_token': [
                        _("An access_token is required when passing value ({}) for provider.").format(
                            params['provider']
                        )
                    ]
                })
            request.session[pipeline.AUTH_ENTRY_KEY] = pipeline.AUTH_ENTRY_REGISTER_API
            pipeline_user = None
            error_message = ""
            try:
                pipeline_user = request.backend.do_auth(social_access_token, user=user)
            except AuthAlreadyAssociated:
                error_message = _("The provided access_token is already associated with another user.")
            except (HTTPError, AuthException):
                error_message = _("The provided access_token is not valid.")
            if not pipeline_user or not isinstance(pipeline_user, User):
                # Ensure user does not re-enter the pipeline
                request.social_strategy.clean_partial_pipeline()
                raise ValidationError({'access_token': [error_message]})

    # Perform operations that are non-critical parts of account creation
    preferences_api.set_user_preference(user, LANGUAGE_KEY, get_language())

    if settings.FEATURES.get('ENABLE_DISCUSSION_EMAIL_DIGEST'):
        try:
            enable_notifications(user)
        except Exception:  # pylint: disable=broad-except
            log.exception("Enable discussion notifications failed for user {id}.".format(id=user.id))

    dog_stats_api.increment("common.student.account_created")

    # If the user is registering via 3rd party auth, track which provider they use
    third_party_provider = None
    running_pipeline = None
    if third_party_auth.is_enabled() and pipeline.running(request):
        running_pipeline = pipeline.get(request)
        third_party_provider = provider.Registry.get_from_pipeline(running_pipeline)

    # Track the user's registration
    if hasattr(settings, 'LMS_SEGMENT_KEY') and settings.LMS_SEGMENT_KEY:
        tracking_context = tracker.get_tracker().resolve_context()
        identity_args = [
            user.id,  # pylint: disable=no-member
            {
                'email': user.email,
                'username': user.username,
                'name': profile.name,
                # Mailchimp requires the age & yearOfBirth to be integers, we send a sane integer default if falsey.
                'age': profile.age or -1,
                'yearOfBirth': profile.year_of_birth or datetime.datetime.now(UTC).year,
                'education': profile.level_of_education_display,
                'address': profile.mailing_address,
                'gender': profile.gender_display,
                'country': unicode(profile.country),
            }
        ]

        if hasattr(settings, 'MAILCHIMP_NEW_USER_LIST_ID'):
            identity_args.append({
                "MailChimp": {
                    "listId": settings.MAILCHIMP_NEW_USER_LIST_ID
                }
            })

        analytics.identify(*identity_args)

        analytics.track(
            user.id,
            "edx.bi.user.account.registered",
            {
                'category': 'conversion',
                'label': params.get('course_id'),
                'provider': third_party_provider.name if third_party_provider else None
            },
            context={
                'ip': tracking_context.get('ip'),
                'Google Analytics': {
                    'clientId': tracking_context.get('client_id')
                }
            }
        )

    # Announce registration
    REGISTER_USER.send(sender=None, user=user, profile=profile)

    create_comments_service_user(user)

    # Don't send email if we are:
    #
    # 1. Doing load testing.
    # 2. Random user generation for other forms of testing.
    # 3. External auth bypassing activation.
    # 4. Have the platform configured to not require e-mail activation.
    # 5. Registering a new user using a trusted third party provider (with skip_email_verification=True)
    #
    # Note that this feature is only tested as a flag set one way or
    # the other for *new* systems. we need to be careful about
    # changing settings on a running system to make sure no users are
    # left in an inconsistent state (or doing a migration if they are).
    send_email = (
        not settings.FEATURES.get('SKIP_EMAIL_VALIDATION', None) and
        not settings.FEATURES.get('AUTOMATIC_AUTH_FOR_TESTING') and
        not (do_external_auth and settings.FEATURES.get('BYPASS_ACTIVATION_EMAIL_FOR_EXTAUTH')) and
        not (
            third_party_provider and third_party_provider.skip_email_verification and
            user.email == running_pipeline['kwargs'].get('details', {}).get('email')
        )
    )
    if send_email:
        dest_addr = user.email
        context = {
            'name': profile.name,
            'key': registration.activation_key,
        }

        # composes activation email
        subject = render_to_string('emails/activation_email_subject.txt', context)
        # Email subject *must not* contain newlines
        subject = ''.join(subject.splitlines())
        message = render_to_string('emails/activation_email.txt', context)

        from_address = configuration_helpers.get_value(
            'email_from_address',
            settings.DEFAULT_FROM_EMAIL
        )
        try:
            if settings.FEATURES.get('REROUTE_ACTIVATION_EMAIL'):
                dest_addr = settings.FEATURES['REROUTE_ACTIVATION_EMAIL']
                message = ("Activation for %s (%s): %s\n" % (user, user.email, profile.name) +
                           '-' * 80 + '\n\n' + message)
                mail.send_mail(subject, message, from_address, [dest_addr], fail_silently=False)
            else:
                user.email_user(subject, message, from_address)
        except Exception:  # pylint: disable=broad-except
            log.error(
                u'Unable to send activation email to user from "%s" to "%s"',
                from_address,
                dest_addr,
                exc_info=True
            )
    else:
        registration.activate()
        _enroll_user_in_pending_courses(user)  # Enroll student in any pending courses

    # Immediately after a user creates an account, we log them in. They are only
    # logged in until they close the browser. They can't log in again until they click
    # the activation link from the email.
    new_user = authenticate(username=user.username, password=params['password'])
    login(request, new_user)
    request.session.set_expiry(0)

    try:
        record_registration_attributions(request, new_user)
    # Don't prevent a user from registering due to attribution errors.
    except Exception:   # pylint: disable=broad-except
        log.exception('Error while attributing cookies to user registration.')

    # TODO: there is no error checking here to see that the user actually logged in successfully,
    # and is not yet an active user.
    if new_user is not None:
        AUDIT_LOG.info(u"Login success on new account creation - {0}".format(new_user.username))

    if do_external_auth:
        eamap.user = new_user
        eamap.dtsignup = datetime.datetime.now(UTC)
        eamap.save()
        AUDIT_LOG.info(u"User registered with external_auth %s", new_user.username)
        AUDIT_LOG.info(u'Updated ExternalAuthMap for %s to be %s', new_user.username, eamap)

        if settings.FEATURES.get('BYPASS_ACTIVATION_EMAIL_FOR_EXTAUTH'):
            log.info('bypassing activation email')
            new_user.is_active = True
            new_user.save()
            AUDIT_LOG.info(u"Login activated on extauth account - {0} ({1})".format(new_user.username, new_user.email))

    return new_user


def _enroll_user_in_pending_courses(student):
    """
    Enroll student in any pending courses he/she may have.
    """
    ceas = CourseEnrollmentAllowed.objects.filter(email=student.email)
    for cea in ceas:
        if cea.auto_enroll:
            enrollment = CourseEnrollment.enroll(student, cea.course_id)
            manual_enrollment_audit = ManualEnrollmentAudit.get_manual_enrollment_by_email(student.email)
            if manual_enrollment_audit is not None:
                # get the enrolled by user and reason from the ManualEnrollmentAudit table.
                # then create a new ManualEnrollmentAudit table entry for the same email
                # different transition state.
                ManualEnrollmentAudit.create_manual_enrollment_audit(
                    manual_enrollment_audit.enrolled_by, student.email, ALLOWEDTOENROLL_TO_ENROLLED,
                    manual_enrollment_audit.reason, enrollment
                )


def record_affiliate_registration_attribution(request, user):
    """
    Attribute this user's registration to the referring affiliate, if
    applicable.
    """
    affiliate_id = request.COOKIES.get(settings.AFFILIATE_COOKIE_NAME)
    if user and affiliate_id:
        UserAttribute.set_user_attribute(user, REGISTRATION_AFFILIATE_ID, affiliate_id)


def record_utm_registration_attribution(request, user):
    """
    Attribute this user's registration to the latest UTM referrer, if
    applicable.
    """
    utm_cookie_name = RegistrationCookieConfiguration.current().utm_cookie_name
    utm_cookie = request.COOKIES.get(utm_cookie_name)
    if user and utm_cookie:
        utm = json.loads(utm_cookie)
        for utm_parameter in REGISTRATION_UTM_PARAMETERS:
            UserAttribute.set_user_attribute(
                user,
                REGISTRATION_UTM_PARAMETERS.get(utm_parameter),
                utm.get(utm_parameter)
            )
        created_at_unixtime = utm.get('created_at')
        if created_at_unixtime:
            # We divide by 1000 here because the javascript timestamp generated is in milliseconds not seconds.
            # PYTHON: time.time()      => 1475590280.823698
            # JS: new Date().getTime() => 1475590280823
            created_at_datetime = datetime.datetime.fromtimestamp(int(created_at_unixtime) / float(1000), tz=UTC)
        else:
            created_at_datetime = None
        UserAttribute.set_user_attribute(
            user,
            REGISTRATION_UTM_CREATED_AT,
            created_at_datetime
        )


def record_registration_attributions(request, user):
    """
    Attribute this user's registration based on referrer cookies.
    """
    record_affiliate_registration_attribution(request, user)
    record_utm_registration_attribution(request, user)


@csrf_exempt
def create_account(request, post_override=None):
    """
    JSON call to create new edX account.
    Used by form in signup_modal.html, which is included into navigation.html
    """
    warnings.warn("Please use RegistrationView instead.", DeprecationWarning)

    try:
        user = create_account_with_params(request, post_override or request.POST)
    except AccountValidationError as exc:
        return JsonResponse({'success': False, 'value': exc.message, 'field': exc.field}, status=400)
    except ValidationError as exc:
        field, error_list = next(exc.message_dict.iteritems())
        return JsonResponse(
            {
                "success": False,
                "field": field,
                "value": error_list[0],
            },
            status=400
        )

    redirect_url = None  # The AJAX method calling should know the default destination upon success

    # Resume the third-party-auth pipeline if necessary.
    if third_party_auth.is_enabled() and pipeline.running(request):
        running_pipeline = pipeline.get(request)
        redirect_url = pipeline.get_complete_url(running_pipeline['backend'])

    response = JsonResponse({
        'success': True,
        'redirect_url': redirect_url,
    })
    set_logged_in_cookies(request, response, user)
    return response


def auto_auth(request):
    """
    Create or configure a user account, then log in as that user.

    Enabled only when
    settings.FEATURES['AUTOMATIC_AUTH_FOR_TESTING'] is true.

    Accepts the following querystring parameters:
    * `username`, `email`, and `password` for the user account
    * `full_name` for the user profile (the user's full name; defaults to the username)
    * `staff`: Set to "true" to make the user global staff.
    * `course_id`: Enroll the student in the course with `course_id`
    * `roles`: Comma-separated list of roles to grant the student in the course with `course_id`
    * `no_login`: Define this to create the user but not login
    * `redirect`: Set to "true" will redirect to the `redirect_to` value if set, or
        course home page if course_id is defined, otherwise it will redirect to dashboard
    * `redirect_to`: will redirect to to this url
    If username, email, or password are not provided, use
    randomly generated credentials.
    """

    # Generate a unique name to use if none provided
    unique_name = uuid.uuid4().hex[0:30]

    # Use the params from the request, otherwise use these defaults
    username = request.GET.get('username', unique_name)
    password = request.GET.get('password', unique_name)
    email = request.GET.get('email', unique_name + "@example.com")
    full_name = request.GET.get('full_name', username)
    is_staff = request.GET.get('staff', None)
    is_superuser = request.GET.get('superuser', None)
    course_id = request.GET.get('course_id', None)
    redirect_to = request.GET.get('redirect_to', None)

    # mode has to be one of 'honor'/'professional'/'verified'/'audit'/'no-id-professional'/'credit'
    enrollment_mode = request.GET.get('enrollment_mode', 'honor')

    course_key = None
    if course_id:
        course_key = CourseLocator.from_string(course_id)
    role_names = [v.strip() for v in request.GET.get('roles', '').split(',') if v.strip()]
    redirect_when_done = request.GET.get('redirect', '').lower() == 'true' or redirect_to
    login_when_done = 'no_login' not in request.GET

    form = AccountCreationForm(
        data={
            'username': username,
            'email': email,
            'password': password,
            'name': full_name,
        },
        tos_required=False
    )

    # Attempt to create the account.
    # If successful, this will return a tuple containing
    # the new user object.
    try:
        user, profile, reg = _do_create_account(form)
    except (AccountValidationError, ValidationError):
        # Attempt to retrieve the existing user.
        user = User.objects.get(username=username)
        user.email = email
        user.set_password(password)
        user.save()
        profile = UserProfile.objects.get(user=user)
        reg = Registration.objects.get(user=user)

    # Set the user's global staff bit
    if is_staff is not None:
        user.is_staff = (is_staff == "true")
        user.save()

    if is_superuser is not None:
        user.is_superuser = (is_superuser == "true")
        user.save()

    # Activate the user
    reg.activate()
    reg.save()

    # ensure parental consent threshold is met
    year = datetime.date.today().year
    age_limit = settings.PARENTAL_CONSENT_AGE_LIMIT
    profile.year_of_birth = (year - age_limit) - 1
    profile.save()

    # Enroll the user in a course
    if course_key is not None:
        CourseEnrollment.enroll(user, course_key, mode=enrollment_mode)

    # Apply the roles
    for role_name in role_names:
        role = Role.objects.get(name=role_name, course_id=course_key)
        user.roles.add(role)

    # Log in as the user
    if login_when_done:
        user = authenticate(username=username, password=password)
        login(request, user)

    create_comments_service_user(user)

    # Provide the user with a valid CSRF token
    # then return a 200 response unless redirect is true
    if redirect_when_done:
        # Redirect to specific page if specified
        if redirect_to:
            redirect_url = redirect_to
        # Redirect to course info page if course_id is known
        elif course_id:
            try:
                # redirect to course info page in LMS
                redirect_url = reverse(
                    'info',
                    kwargs={'course_id': course_id}
                )
            except NoReverseMatch:
                # redirect to course outline page in Studio
                redirect_url = reverse(
                    'course_handler',
                    kwargs={'course_key_string': course_id}
                )
        else:
            try:
                # redirect to dashboard for LMS
                redirect_url = reverse('dashboard')
            except NoReverseMatch:
                # redirect to home for Studio
                redirect_url = reverse('home')

        return redirect(redirect_url)
    elif request.META.get('HTTP_ACCEPT') == 'application/json':
        response = JsonResponse({
            'created_status': u"Logged in" if login_when_done else "Created",
            'username': username,
            'email': email,
            'password': password,
            'user_id': user.id,  # pylint: disable=no-member
            'anonymous_id': anonymous_id_for_user(user, None),
        })
    else:
        success_msg = u"{} user {} ({}) with password {} and user_id {}".format(
            u"Logged in" if login_when_done else "Created",
            username, email, password, user.id  # pylint: disable=no-member
        )
        response = HttpResponse(success_msg)
    response.set_cookie('csrftoken', csrf(request)['csrf_token'])
    return response


@ensure_csrf_cookie
def activate_account(request, key):
    """When link in activation e-mail is clicked"""
    regs = Registration.objects.filter(activation_key=key)
    if len(regs) == 1:
        user_logged_in = request.user.is_authenticated()
        already_active = True
        if not regs[0].user.is_active:
            regs[0].activate()
            already_active = False

        # Enroll student in any pending courses he/she may have if auto_enroll flag is set
        _enroll_user_in_pending_courses(regs[0].user)

        resp = render_to_response(
            "registration/activation_complete.html",
            {
                'user_logged_in': user_logged_in,
                'already_active': already_active
            }
        )
        return resp
    if len(regs) == 0:
        return render_to_response(
            "registration/activation_invalid.html",
            {'csrf': csrf(request)['csrf_token']}
        )
    return HttpResponseServerError(_("Unknown error. Please e-mail us to let us know how it happened."))


@csrf_exempt
@require_POST
def password_reset(request):
    """ Attempts to send a password reset e-mail. """
    # Add some rate limiting here by re-using the RateLimitMixin as a helper class
    limiter = BadRequestRateLimiter()
    if limiter.is_rate_limit_exceeded(request):
        AUDIT_LOG.warning("Rate limit exceeded in password_reset")
        return HttpResponseForbidden()

    form = PasswordResetFormNoActive(request.POST)
    if form.is_valid():
        form.save(use_https=request.is_secure(),
                  from_email=configuration_helpers.get_value('email_from_address', settings.DEFAULT_FROM_EMAIL),
                  request=request,
                  domain_override=request.get_host())
        # When password change is complete, a "edx.user.settings.changed" event will be emitted.
        # But because changing the password is multi-step, we also emit an event here so that we can
        # track where the request was initiated.
        tracker.emit(
            SETTING_CHANGE_INITIATED,
            {
                "setting": "password",
                "old": None,
                "new": None,
                "user_id": request.user.id,
            }
        )
        destroy_oauth_tokens(request.user)
    else:
        # bad user? tick the rate limiter counter
        AUDIT_LOG.info("Bad password_reset user passed in.")
        limiter.tick_bad_request_counter(request)

    return JsonResponse({
        'success': True,
        'value': render_to_string('registration/password_reset_done.html', {}),
    })


def uidb36_to_uidb64(uidb36):
    """
    Needed to support old password reset URLs that use base36-encoded user IDs
    https://github.com/django/django/commit/1184d077893ff1bc947e45b00a4d565f3df81776#diff-c571286052438b2e3190f8db8331a92bR231
    Args:
        uidb36: base36-encoded user ID

    Returns: base64-encoded user ID. Otherwise returns a dummy, invalid ID
    """
    try:
        uidb64 = force_text(urlsafe_base64_encode(force_bytes(base36_to_int(uidb36))))
    except ValueError:
        uidb64 = '1'  # dummy invalid ID (incorrect padding for base64)
    return uidb64


def validate_password(user, password):
    """
    Tie in password policy enforcement as an optional level of
    security protection

    Args:
        user: the user object whose password we're checking.
        password: the user's proposed new password.

    Returns:
        is_valid_password: a boolean indicating if the new password
            passes the validation.
        err_msg: an error message if there's a violation of one of the password
            checks. Otherwise, `None`.
    """
    err_msg = None

    if settings.FEATURES.get('ENFORCE_PASSWORD_POLICY', False):
        try:
            validate_password_strength(password)
        except ValidationError as err:
            err_msg = _('Password: ') + '; '.join(err.messages)

    # also, check the password reuse policy
    if not PasswordHistory.is_allowable_password_reuse(user, password):
        if user.is_staff:
            num_distinct = settings.ADVANCED_SECURITY_CONFIG['MIN_DIFFERENT_STAFF_PASSWORDS_BEFORE_REUSE']
        else:
            num_distinct = settings.ADVANCED_SECURITY_CONFIG['MIN_DIFFERENT_STUDENT_PASSWORDS_BEFORE_REUSE']
        # Because of how ngettext is, splitting the following into shorter lines would be ugly.
        # pylint: disable=line-too-long
        err_msg = ungettext(
            "You are re-using a password that you have used recently. You must have {num} distinct password before reusing a previous password.",
            "You are re-using a password that you have used recently. You must have {num} distinct passwords before reusing a previous password.",
            num_distinct
        ).format(num=num_distinct)

    # also, check to see if passwords are getting reset too frequent
    if PasswordHistory.is_password_reset_too_soon(user):
        num_days = settings.ADVANCED_SECURITY_CONFIG['MIN_TIME_IN_DAYS_BETWEEN_ALLOWED_RESETS']
        # Because of how ngettext is, splitting the following into shorter lines would be ugly.
        # pylint: disable=line-too-long
        err_msg = ungettext(
            "You are resetting passwords too frequently. Due to security policies, {num} day must elapse between password resets.",
            "You are resetting passwords too frequently. Due to security policies, {num} days must elapse between password resets.",
            num_days
        ).format(num=num_days)

    is_password_valid = err_msg is None

    return is_password_valid, err_msg


def password_reset_confirm_wrapper(request, uidb36=None, token=None):
    """
    A wrapper around django.contrib.auth.views.password_reset_confirm.
    Needed because we want to set the user as active at this step.
    We also optionally do some additional password policy checks.
    """
    # convert old-style base36-encoded user id to base64
    uidb64 = uidb36_to_uidb64(uidb36)
    platform_name = {
        "platform_name": configuration_helpers.get_value('platform_name', settings.PLATFORM_NAME)
    }
    try:
        uid_int = base36_to_int(uidb36)
        user = User.objects.get(id=uid_int)
    except (ValueError, User.DoesNotExist):
        # if there's any error getting a user, just let django's
        # password_reset_confirm function handle it.
        return password_reset_confirm(
            request, uidb64=uidb64, token=token, extra_context=platform_name
        )

    if request.method == 'POST':
        password = request.POST['new_password1']
        is_password_valid, password_err_msg = validate_password(user, password)
        if not is_password_valid:
            # We have a password reset attempt which violates some security
            # policy. Use the existing Django template to communicate that
            # back to the user.
            context = {
                'validlink': False,
                'form': None,
                'title': _('Password reset unsuccessful'),
                'err_msg': password_err_msg,
            }
            context.update(platform_name)
            return TemplateResponse(
                request, 'registration/password_reset_confirm.html', context
            )

        # remember what the old password hash is before we call down
        old_password_hash = user.password

        response = password_reset_confirm(
            request, uidb64=uidb64, token=token, extra_context=platform_name
        )

        # If password reset was unsuccessful a template response is returned (status_code 200).
        # Check if form is invalid then show an error to the user.
        # Note if password reset was successful we get response redirect (status_code 302).
        if response.status_code == 200 and not response.context_data['form'].is_valid():
            response.context_data['err_msg'] = _('Error in resetting your password. Please try again.')
            return response

        # get the updated user
        updated_user = User.objects.get(id=uid_int)

        # did the password hash change, if so record it in the PasswordHistory
        if updated_user.password != old_password_hash:
            entry = PasswordHistory()
            entry.create(updated_user)

    else:
        response = password_reset_confirm(
            request, uidb64=uidb64, token=token, extra_context=platform_name
        )

        response_was_successful = response.context_data.get('validlink')
        if response_was_successful and not user.is_active:
            user.is_active = True
            user.save()

    return response


def reactivation_email_for_user(user):
    try:
        reg = Registration.objects.get(user=user)
    except Registration.DoesNotExist:
        return JsonResponse({
            "success": False,
            "error": _('No inactive user with this e-mail exists'),
        })  # TODO: this should be status code 400  # pylint: disable=fixme

    context = {
        'name': user.profile.name,
        'key': reg.activation_key,
    }

    subject = render_to_string('emails/activation_email_subject.txt', context)
    subject = ''.join(subject.splitlines())
    message = render_to_string('emails/activation_email.txt', context)
    from_address = configuration_helpers.get_value('email_from_address', settings.DEFAULT_FROM_EMAIL)

    try:
        user.email_user(subject, message, from_address)
    except Exception:  # pylint: disable=broad-except
        log.error(
            u'Unable to send reactivation email from "%s" to "%s"',
            from_address,
            user.email,
            exc_info=True
        )
        return JsonResponse({
            "success": False,
            "error": _('Unable to send reactivation email')
        })  # TODO: this should be status code 500  # pylint: disable=fixme

    return JsonResponse({"success": True})


def validate_new_email(user, new_email):
    """
    Given a new email for a user, does some basic verification of the new address If any issues are encountered
    with verification a ValueError will be thrown.
    """
    try:
        validate_email(new_email)
    except ValidationError:
        raise ValueError(_('Valid e-mail address required.'))

    if new_email == user.email:
        raise ValueError(_('Old email is the same as the new email.'))

    if User.objects.filter(email=new_email).count() != 0:
        raise ValueError(_('An account with this e-mail already exists.'))


def do_email_change_request(user, new_email, activation_key=None):
    """
    Given a new email for a user, does some basic verification of the new address and sends an activation message
    to the new address. If any issues are encountered with verification or sending the message, a ValueError will
    be thrown.
    """
    pec_list = PendingEmailChange.objects.filter(user=user)
    if len(pec_list) == 0:
        pec = PendingEmailChange()
        pec.user = user
    else:
        pec = pec_list[0]

    # if activation_key is not passing as an argument, generate a random key
    if not activation_key:
        activation_key = uuid.uuid4().hex

    pec.new_email = new_email
    pec.activation_key = activation_key
    pec.save()

    context = {
        'key': pec.activation_key,
        'old_email': user.email,
        'new_email': pec.new_email
    }

    subject = render_to_string('emails/email_change_subject.txt', context)
    subject = ''.join(subject.splitlines())

    message = render_to_string('emails/email_change.txt', context)

    from_address = configuration_helpers.get_value(
        'email_from_address',
        settings.DEFAULT_FROM_EMAIL
    )
    try:
        mail.send_mail(subject, message, from_address, [pec.new_email])
    except Exception:  # pylint: disable=broad-except
        log.error(u'Unable to send email activation link to user from "%s"', from_address, exc_info=True)
        raise ValueError(_('Unable to send email activation link. Please try again later.'))

    # When the email address change is complete, a "edx.user.settings.changed" event will be emitted.
    # But because changing the email address is multi-step, we also emit an event here so that we can
    # track where the request was initiated.
    tracker.emit(
        SETTING_CHANGE_INITIATED,
        {
            "setting": "email",
            "old": context['old_email'],
            "new": context['new_email'],
            "user_id": user.id,
        }
    )


@ensure_csrf_cookie
def confirm_email_change(request, key):  # pylint: disable=unused-argument
    """
    User requested a new e-mail. This is called when the activation
    link is clicked. We confirm with the old e-mail, and update
    """
    with transaction.atomic():
        try:
            pec = PendingEmailChange.objects.get(activation_key=key)
        except PendingEmailChange.DoesNotExist:
            response = render_to_response("invalid_email_key.html", {})
            transaction.set_rollback(True)
            return response

        user = pec.user
        address_context = {
            'old_email': user.email,
            'new_email': pec.new_email
        }

        if len(User.objects.filter(email=pec.new_email)) != 0:
            response = render_to_response("email_exists.html", {})
            transaction.set_rollback(True)
            return response

        subject = render_to_string('emails/email_change_subject.txt', address_context)
        subject = ''.join(subject.splitlines())
        message = render_to_string('emails/confirm_email_change.txt', address_context)
        u_prof = UserProfile.objects.get(user=user)
        meta = u_prof.get_meta()
        if 'old_emails' not in meta:
            meta['old_emails'] = []
        meta['old_emails'].append([user.email, datetime.datetime.now(UTC).isoformat()])
        u_prof.set_meta(meta)
        u_prof.save()
        # Send it to the old email...
        try:
            user.email_user(
                subject,
                message,
                configuration_helpers.get_value('email_from_address', settings.DEFAULT_FROM_EMAIL)
            )
        except Exception:    # pylint: disable=broad-except
            log.warning('Unable to send confirmation email to old address', exc_info=True)
            response = render_to_response("email_change_failed.html", {'email': user.email})
            transaction.set_rollback(True)
            return response

        user.email = pec.new_email
        user.save()
        pec.delete()
        # And send it to the new email...
        try:
            user.email_user(
                subject,
                message,
                configuration_helpers.get_value('email_from_address', settings.DEFAULT_FROM_EMAIL)
            )
        except Exception:  # pylint: disable=broad-except
            log.warning('Unable to send confirmation email to new address', exc_info=True)
            response = render_to_response("email_change_failed.html", {'email': pec.new_email})
            transaction.set_rollback(True)
            return response

        response = render_to_response("email_change_successful.html", address_context)
        return response


@require_POST
@login_required
@ensure_csrf_cookie
def change_email_settings(request):
    """Modify logged-in user's setting for receiving emails from a course."""
    user = request.user

    course_id = request.POST.get("course_id")
    course_key = SlashSeparatedCourseKey.from_deprecated_string(course_id)
    receive_emails = request.POST.get("receive_emails")
    if receive_emails:
        optout_object = Optout.objects.filter(user=user, course_id=course_key)
        if optout_object:
            optout_object.delete()
        log.info(
            u"User %s (%s) opted in to receive emails from course %s",
            user.username,
            user.email,
            course_id,
        )
        track.views.server_track(
            request,
            "change-email-settings",
            {"receive_emails": "yes", "course": course_id},
            page='dashboard',
        )
    else:
        Optout.objects.get_or_create(user=user, course_id=course_key)
        log.info(
            u"User %s (%s) opted out of receiving emails from course %s",
            user.username,
            user.email,
            course_id,
        )
        track.views.server_track(
            request,
            "change-email-settings",
            {"receive_emails": "no", "course": course_id},
            page='dashboard',
        )

    return JsonResponse({"success": True})


class LogoutView(TemplateView):
    """
    Logs out user and redirects.

    The template should load iframes to log the user out of OpenID Connect services.
    See http://openid.net/specs/openid-connect-logout-1_0.html.
    """
    oauth_client_ids = []
    template_name = 'logout.html'

    # Keep track of the page to which the user should ultimately be redirected.
    target = reverse_lazy('cas-logout') if settings.FEATURES.get('AUTH_USE_CAS') else '/'

    def dispatch(self, request, *args, **kwargs):  # pylint: disable=missing-docstring
        # We do not log here, because we have a handler registered to perform logging on successful logouts.
        request.is_from_logout = True

        # Get the list of authorized clients before we clear the session.
        self.oauth_client_ids = request.session.get(edx_oauth2_provider.constants.AUTHORIZED_CLIENTS_SESSION_KEY, [])

        logout(request)

        # If we don't need to deal with OIDC logouts, just redirect the user.
        if LogoutViewConfiguration.current().enabled and self.oauth_client_ids:
            response = super(LogoutView, self).dispatch(request, *args, **kwargs)
        else:
            response = redirect(self.target)

        # Clear the cookie used by the edx.org marketing site
        delete_logged_in_cookies(response)

        return response

    def _build_logout_url(self, url):
        """
        Builds a logout URL with the `no_redirect` query string parameter.

        Args:
            url (str): IDA logout URL

        Returns:
            str
        """
        scheme, netloc, path, query_string, fragment = urlsplit(url)
        query_params = parse_qs(query_string)
        query_params['no_redirect'] = 1
        new_query_string = urlencode(query_params, doseq=True)
        return urlunsplit((scheme, netloc, path, new_query_string, fragment))

    def get_context_data(self, **kwargs):
        context = super(LogoutView, self).get_context_data(**kwargs)

        # Create a list of URIs that must be called to log the user out of all of the IDAs.
        uris = Client.objects.filter(client_id__in=self.oauth_client_ids,
                                     logout_uri__isnull=False).values_list('logout_uri', flat=True)

        referrer = self.request.META.get('HTTP_REFERER', '').strip('/')
        logout_uris = []

        for uri in uris:
            if not referrer or (referrer and not uri.startswith(referrer)):
                logout_uris.append(self._build_logout_url(uri))

        context.update({
            'target': self.target,
            'logout_uris': logout_uris,
        })

        return context<|MERGE_RESOLUTION|>--- conflicted
+++ resolved
@@ -325,10 +325,7 @@
         CertificateStatuses.auditing: 'auditing',
         CertificateStatuses.audit_passing: 'auditing',
         CertificateStatuses.audit_notpassing: 'auditing',
-<<<<<<< HEAD
-=======
         CertificateStatuses.unverified: 'unverified',
->>>>>>> 21eb03e1
     }
 
     default_status = 'processing'
