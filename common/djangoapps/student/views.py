--- conflicted
+++ resolved
@@ -103,11 +103,7 @@
 
 from util.password_policy_validators import validate_password_strength
 import third_party_auth
-<<<<<<< HEAD
-from third_party_auth.models import UserSocialAuthMapping
-=======
 from third_party_auth.models import UserSocialAuthMapping, OAuth2ProviderConfig
->>>>>>> c47bf53b
 from third_party_auth import pipeline, provider
 from student.helpers import (
     check_verify_status_by_course,
@@ -593,13 +589,8 @@
 
     """
     user = request.user
-<<<<<<< HEAD
-    enable_msa_migration = configuration_helpers.get_value("ENABLE_MSA_MIGRATION")
-    if enable_msa_migration:
-=======
-    provider_id = request.GET.get('provider', '')
-    if provider_id == configuration_helpers.get_value('SOCIAL_OAUTH_MSA_PROVIDER'):
->>>>>>> c47bf53b
+    
+    if configuration_helpers.get_value("ENABLE_MSA_MIGRATION"):
         is_redirection = None
         try:
             # Check to see user social entry for this user
