--- conflicted
+++ resolved
@@ -103,15 +103,8 @@
 
 from util.password_policy_validators import validate_password_strength
 import third_party_auth
-<<<<<<< HEAD
-<<<<<<< HEAD
 from third_party_auth.models import UserSocialAuthMapping, OAuth2ProviderConfig
-=======
-from third_party_auth.models import UserSocialAuthMapping
->>>>>>> oxa/dev.fic
-=======
-from third_party_auth.models import UserSocialAuthMapping, OAuth2ProviderConfig
->>>>>>> 4415a70f
+
 from third_party_auth import pipeline, provider
 from student.helpers import (
     check_verify_status_by_course,
@@ -1301,21 +1294,13 @@
     if msa_migration_enabled:
         if msa_migration_pipeline_status in ('EMAIL_LOOKUP', 'REGISTER_NEW_USER'):
             if user_found_by_email_lookup:
-<<<<<<< HEAD
                 # User has already migrated to Microsoft account (MSA),
-=======
-                # User has already migrated to Microsoft Account (MSA),
->>>>>>> 4415a70f
                 # redirect them through that flow.
                 meta = user_found_by_email_lookup.profile.get_meta()
                 if meta.get(settings.MSA_ACCOUNT_MIGRATION_COMPLETED_KEY):
                     msa_migration_pipeline_status = 'LOGIN_MIGRATED'
                 else:
-<<<<<<< HEAD
                     # User has not migrated to Microsoft account,
-=======
-                    # User has not migrated to Microsoft Account,
->>>>>>> 4415a70f
                     # return successfully found user to show password field.
                     msa_migration_pipeline_status = 'LOGIN_NOT_MIGRATED'
             else:
@@ -2697,11 +2682,7 @@
     def dispatch(self, request, *args, **kwargs):  # pylint: disable=missing-docstring
 
         # If this is from the MSA migration confirmation page,
-<<<<<<< HEAD
         # only log the user out of their Microsoft account
-=======
-        # only log the user out of their Microsoft Account
->>>>>>> 4415a70f
         is_true = lambda value: bool(value) and value.lower() not in ('false', '0')
         msa_only = is_true(request.GET.get('msa_only'))
         msa_migration_enabled = configuration_helpers.get_value("ENABLE_MSA_MIGRATION")
@@ -2765,7 +2746,6 @@
         client_id = provider.get_setting("KEY")
         lms_root_url = configuration_helpers.get_value('LMS_ROOT_URL')
 
-<<<<<<< HEAD
         if msa_only:
             redirect_url = '{}/account/link?auto=true'.format(lms_root_url)
         else:
@@ -2773,23 +2753,6 @@
             next_url = request.GET.get('next')
             if next_url:
                 redirect_url = urljoin(redirect_url, next_url)
-=======
-        referer = request.META.get('HTTP_REFERER', lms_root_url)
-        if referer:
-            referer_path = urlsplit(referer).path
-        else:
-            referer_path = '/'
-
-        if msa_only:
-            redirect_url = '{}/account/link?auto=true'.format(lms_root_url)
-        elif referer_path == '/register':
-            if request.GET.get('next', '') != '/login':
-                redirect_url = referer
-            else:
-                redirect_url = '{}/login'.format(lms_root_url)
-        else:
-            redirect_url = lms_root_url
->>>>>>> 4415a70f
         return redirect("https://login.live.com/oauth20_logout.srf?client_id={}&redirect_uri={}".format(client_id, redirect_url))
 
     def get_context_data(self, **kwargs):
